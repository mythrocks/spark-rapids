--- conflicted
+++ resolved
@@ -83,14 +83,9 @@
 # Ensure CUDA runtime is dynamic despite statically linking Arrow in libcudf
 set(CUDA_USE_STATIC_CUDA_RUNTIME OFF)
 
-<<<<<<< HEAD
-CPMAddPackage(NAME  cudf
-        VERSION         "22.02.00"
-=======
 rapids_cpm_init()
-rapids_cpm_find(cudf 21.12.00
+rapids_cpm_find(cudf 22.02.00
         CPM_ARGS
->>>>>>> 416cbb88
         GIT_REPOSITORY  https://github.com/rapidsai/cudf.git
         GIT_TAG         branch-22.02
         GIT_SHALLOW     TRUE
