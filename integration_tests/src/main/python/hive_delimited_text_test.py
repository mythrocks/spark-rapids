# Copyright (c) 2022, NVIDIA CORPORATION.
#
# Licensed under the Apache License, Version 2.0 (the "License");
# you may not use this file except in compliance with the License.
# You may obtain a copy of the License at
#
#     http://www.apache.org/licenses/LICENSE-2.0
#
# Unless required by applicable law or agreed to in writing, software
# distributed under the License is distributed on an "AS IS" BASIS,
# WITHOUT WARRANTIES OR CONDITIONS OF ANY KIND, either express or implied.
# See the License for the specific language governing permissions and
# limitations under the License.

from asserts import assert_gpu_and_cpu_are_equal_collect, assert_gpu_fallback_collect
from conftest import get_non_gpu_allowed
from data_gen import *
from marks import *
from pyspark.sql.types import *
from spark_session import with_cpu_session

hive_text_enabled_conf = {"spark.rapids.sql.format.hive.text.enabled": True,
                          "spark.rapids.sql.format.hive.text.read.enabled": True}

acq_schema = StructType([
    StructField('loan_id', LongType()),
    StructField('orig_channel', StringType()),
    StructField('seller_name', StringType()),
    StructField('orig_interest_rate', DoubleType()),
    StructField('orig_upb', IntegerType()),
    StructField('orig_loan_term', IntegerType()),
    StructField('orig_date', StringType()),
    StructField('first_pay_date', StringType()),
    StructField('orig_ltv', DoubleType()),
    StructField('orig_cltv', DoubleType()),
    StructField('num_borrowers', DoubleType()),
    StructField('dti', DoubleType()),
    StructField('borrower_credit_score', DoubleType()),
    StructField('first_home_buyer', StringType()),
    StructField('loan_purpose', StringType()),
    StructField('property_type', StringType()),
    StructField('num_units', IntegerType()),
    StructField('occupancy_status', StringType()),
    StructField('property_state', StringType()),
    StructField('zip', IntegerType()),
    StructField('mortgage_insurance_percent', DoubleType()),
    StructField('product_type', StringType()),
    StructField('coborrow_credit_score', DoubleType()),
    StructField('mortgage_insurance_type', DoubleType()),
    StructField('relocation_mortgage_indicator', StringType())])

perf_schema = StructType([
    StructField('loan_id', LongType()),
    StructField('monthly_reporting_period', StringType()),
    StructField('servicer', StringType()),
    StructField('interest_rate', DoubleType()),
    StructField('current_actual_upb', DoubleType()),
    StructField('loan_age', DoubleType()),
    StructField('remaining_months_to_legal_maturity', DoubleType()),
    StructField('adj_remaining_months_to_maturity', DoubleType()),
    StructField('maturity_date', StringType()),
    StructField('msa', DoubleType()),
    StructField('current_loan_delinquency_status', IntegerType()),
    StructField('mod_flag', StringType()),
    StructField('zero_balance_code', StringType()),
    StructField('zero_balance_effective_date', StringType()),
    StructField('last_paid_installment_date', StringType()),
    StructField('foreclosed_after', StringType()),
    StructField('disposition_date', StringType()),
    StructField('foreclosure_costs', DoubleType()),
    StructField('prop_preservation_and_repair_costs', DoubleType()),
    StructField('asset_recovery_costs', DoubleType()),
    StructField('misc_holding_expenses', DoubleType()),
    StructField('holding_taxes', DoubleType()),
    StructField('net_sale_proceeds', DoubleType()),
    StructField('credit_enhancement_proceeds', DoubleType()),
    StructField('repurchase_make_whole_proceeds', StringType()),
    StructField('other_foreclosure_proceeds', DoubleType()),
    StructField('non_interest_bearing_upb', DoubleType()),
    StructField('principal_forgiveness_upb', StringType()),
    StructField('repurchase_make_whole_proceeds_flag', StringType()),
    StructField('foreclosure_principal_write_off_amount', StringType()),
    StructField('servicing_activity_indicator', StringType())])

timestamp_schema = StructType([
    StructField('ts', TimestampType())])

date_schema = StructType([
    StructField('date', DateType())])

trucks_schema = StructType([
    StructField('make', StringType()),
    StructField('model', StringType()),
    StructField('year', IntegerType()),
    StructField('price', StringType()),
    StructField('comment', StringType())])


def make_schema(column_type):
    """
    Constructs a table schema with a single column of the specified type
    """
    return StructType([StructField('number', column_type)])


def read_hive_text_sql(data_path, schema, spark_tmp_table_factory, options=None):
    if options is None:
        options = {}
    opts = options
    if schema is not None:
        opts = copy_and_update(options, {'schema': schema})

    def read_impl(spark):
        tmp_name = spark_tmp_table_factory.get()
        return spark.catalog.createTable(tmp_name, source='hive', path=data_path, **opts)

    return read_impl


@approximate_float
@pytest.mark.parametrize('name,schema,options', [

    # Numeric Reads.
    ('hive-delim-text/simple-boolean-values', make_schema(BooleanType()),        {}),
    ('hive-delim-text/simple-int-values',     make_schema(ByteType()),           {}),
    ('hive-delim-text/simple-int-values',     make_schema(ShortType()),          {}),
    ('hive-delim-text/simple-int-values',     make_schema(IntegerType()),        {}),
    ('hive-delim-text/simple-int-values',     make_schema(LongType()),           {}),
    ('hive-delim-text/simple-int-values',     make_schema(FloatType()),          {}),
    ('hive-delim-text/simple-int-values',     make_schema(DoubleType()),         {}),
    ('hive-delim-text/simple-int-values',     make_schema(DecimalType(10, 2)),   {}),
    ('hive-delim-text/simple-int-values',     make_schema(DecimalType(10, 3)),   {}),
    ('hive-delim-text/simple-int-values',     make_schema(StringType()),         {}),

    # Floating Point.
    ('hive-delim-text/simple-float-values',   make_schema(FloatType()),          {}),
    ('hive-delim-text/simple-float-values',   make_schema(DoubleType()),         {}),
    pytest.param('hive-delim-text/simple-float-values', make_schema(IntegerType()), {},
                 marks=pytest.mark.xfail(reason="Strings with alphabets/decimal points are read as null, "
                                                "when read as integral types."
                                                "See https://github.com/NVIDIA/spark-rapids/issues/7085")),

    # Custom datasets
    ('hive-delim-text/Acquisition_2007Q3', acq_schema, {}),
    ('hive-delim-text/Performance_2007Q3', perf_schema, {'serialization.null.format': ''}),
<<<<<<< HEAD
    pytest.param('hive-delim-text/Performance_2007Q3', perf_schema, {}),
    ('hive-delim-text/trucks-1', trucks_schema, {}),
    pytest.param('hive-delim-text/trucks-err', trucks_schema, {}),
=======
    ('hive-delim-text/Performance_2007Q3', perf_schema, {}),
    ('hive-delim-text/trucks-1', trucks_schema, {}),
    ('hive-delim-text/trucks-err', trucks_schema, {}),
>>>>>>> 6bc1c052

    # Date/Time
    ('hive-delim-text/timestamp', timestamp_schema, {}),
    ('hive-delim-text/date', date_schema, {}),
    pytest.param('hive-delim-text/timestamp-err', timestamp_schema, {},
                 marks=pytest.mark.xfail(reason="GPU timestamp reads are more permissive than CPU. "
                                                "See https://github.com/NVIDIA/spark-rapids/issues/7086")),

    # Test that lines beginning with comments ('#') aren't skipped.
    ('hive-delim-text/comments', StructType([StructField("str", StringType()),
                                             StructField("num", IntegerType()),
                                             StructField("another_str", StringType())]), {}),

    # Test that carriage returns ('\r'/'^M') are treated similarly to newlines ('\n')
    ('hive-delim-text/carriage-return', StructType([StructField("str", StringType())]), {}),
    pytest.param('hive-delim-text/carriage-return-err', StructType([StructField("str", StringType())]), {}),
], ids=idfn)
def test_basic_hive_text_read(std_input_path, name, schema, spark_tmp_table_factory, options):
    assert_gpu_and_cpu_are_equal_collect(read_hive_text_sql(std_input_path + '/' + name,
                                                            schema, spark_tmp_table_factory, options),
                                         conf=hive_text_enabled_conf)


hive_text_supported_gens = [
    StringGen('(\\w| |\t|\ud720){0,10}', nullable=False),
    StringGen('[aAbB ]{0,10}'),
    StringGen('[nN][aA][nN]'),
    StringGen('[+-]?[iI][nN][fF]([iI][nN][iI][tT][yY])?'),
    byte_gen, short_gen, int_gen, long_gen, boolean_gen, date_gen,
    float_gen,
    FloatGen(no_nans=False),
    double_gen,
    DoubleGen(no_nans=False),
    TimestampGen(),
]


def create_hive_text_table(spark, column_gen, text_table_name, data_path):
    """
    Helper method to create a Hive Text table with contents from the specified
    column generator.
    :param spark: Spark context for the test
    :param column_gen: Data generator for the table's column
    :param text_table_name: (Temp) Name of the created Hive Text table
    :param data_path: Data location for the created Hive Text table
    """
    gen_df(spark, column_gen).repartition(1).createOrReplaceTempView("input_view")
    spark.sql("DROP TABLE IF EXISTS " + text_table_name)
    spark.sql("CREATE TABLE " + text_table_name + " STORED AS TEXTFILE " +
              "LOCATION '" + data_path + "' " +
              "AS SELECT my_field FROM input_view")


def read_hive_text_table(spark, text_table_name):
    """
    Helper method to read the contents of a Hive (Text) table.
    :param spark: Spark context for the test
    :param text_table_name: Name of the Hive (Text) table to be read
    """
    return spark.sql("SELECT my_field FROM " + text_table_name)


@approximate_float
@pytest.mark.parametrize('data_gen', hive_text_supported_gens, ids=idfn)
def test_hive_text_round_trip(spark_tmp_path, data_gen, spark_tmp_table_factory):
    gen = StructGen([('my_field', data_gen)], nullable=False)
    data_path = spark_tmp_path + '/hive_text_table'
    table_name = spark_tmp_table_factory.get()

    with_cpu_session(lambda spark: create_hive_text_table(spark, gen, table_name, data_path))

    assert_gpu_and_cpu_are_equal_collect(
            lambda spark: read_hive_text_table(spark, table_name),
            conf=hive_text_enabled_conf)


def create_hive_text_table_partitioned(spark, column_gen, text_table_name, data_path):
    gen_df(spark, column_gen).repartition(1).createOrReplaceTempView("input_view")
    spark.sql("DROP TABLE IF EXISTS " + text_table_name)
    column_type = column_gen.children[0][1].data_type.simpleString()  # Because StructGen([('my_field', gen)]).
    spark.sql("CREATE TABLE " + text_table_name +
              "( my_field " + column_type + ") "
              "PARTITIONED BY (dt STRING) "
              "STORED AS TEXTFILE "
              "LOCATION '" + data_path + "' ")
    spark.sql("INSERT OVERWRITE " + text_table_name + " PARTITION( dt='1' ) "
              "SELECT my_field FROM input_view")
    spark.sql("INSERT OVERWRITE " + text_table_name + " PARTITION( dt='2' ) "
              "SELECT my_field FROM input_view")


def read_hive_text_table_partitions(spark, text_table_name):
    """
    Helper method to read the contents of a Hive (Text) table.
    :param spark: Spark context for the test
    :param text_table_name: Name of the Hive (Text) table to be read
    """
    return spark.sql("SELECT my_field FROM " + text_table_name + " WHERE dt='1' ")


@approximate_float
@allow_non_gpu("EqualTo,IsNotNull,Literal")  # Accounts for partition predicate: `WHERE dt='1'`
@pytest.mark.parametrize('data_gen', hive_text_supported_gens, ids=idfn)
def test_hive_text_round_trip_partitioned(spark_tmp_path, data_gen, spark_tmp_table_factory):
    gen = StructGen([('my_field', data_gen)], nullable=False)
    data_path = spark_tmp_path + '/hive_text_table'
    table_name = spark_tmp_table_factory.get()

    with_cpu_session(lambda spark: create_hive_text_table_partitioned(spark, gen, table_name, data_path))

    assert_gpu_and_cpu_are_equal_collect(
        lambda spark: read_hive_text_table_partitions(spark, table_name),
        conf=hive_text_enabled_conf)


hive_text_unsupported_gens = [
    ArrayGen(string_gen),
    StructGen([('int_field', int_gen), ('string_field', string_gen)]),
    MapGen(StringGen(nullable=False), string_gen),
    binary_gen
]


@allow_non_gpu("org.apache.spark.sql.hive.execution.HiveTableScanExec")
@pytest.mark.parametrize('data_gen', hive_text_unsupported_gens, ids=idfn)
def test_hive_text_fallback_for_unsupported_types(spark_tmp_path, data_gen, spark_tmp_table_factory):
    gen = StructGen([('my_field', data_gen)], nullable=False)
    data_path = spark_tmp_path + '/hive_text_table'
    table_name = spark_tmp_table_factory.get()

    with_cpu_session(lambda spark: create_hive_text_table(spark, gen, table_name, data_path))

    assert_gpu_fallback_collect(
            lambda spark: read_hive_text_table(spark, table_name),
            cpu_fallback_class_name=get_non_gpu_allowed()[0],
            conf=hive_text_enabled_conf)


@allow_non_gpu("org.apache.spark.sql.hive.execution.HiveTableScanExec")
@pytest.mark.parametrize('data_gen', [StringGen()], ids=idfn)
def test_hive_text_default_disabled(spark_tmp_path, data_gen, spark_tmp_table_factory):
    gen = StructGen([('my_field', data_gen)], nullable=False)
    data_path = spark_tmp_path + '/hive_text_table'
    table_name = spark_tmp_table_factory.get()

    with_cpu_session(lambda spark: create_hive_text_table(spark, gen, table_name, data_path))

    assert_gpu_fallback_collect(
        lambda spark: read_hive_text_table(spark, table_name),
        cpu_fallback_class_name=get_non_gpu_allowed()[0],
        conf={})<|MERGE_RESOLUTION|>--- conflicted
+++ resolved
@@ -143,15 +143,9 @@
     # Custom datasets
     ('hive-delim-text/Acquisition_2007Q3', acq_schema, {}),
     ('hive-delim-text/Performance_2007Q3', perf_schema, {'serialization.null.format': ''}),
-<<<<<<< HEAD
-    pytest.param('hive-delim-text/Performance_2007Q3', perf_schema, {}),
-    ('hive-delim-text/trucks-1', trucks_schema, {}),
-    pytest.param('hive-delim-text/trucks-err', trucks_schema, {}),
-=======
     ('hive-delim-text/Performance_2007Q3', perf_schema, {}),
     ('hive-delim-text/trucks-1', trucks_schema, {}),
     ('hive-delim-text/trucks-err', trucks_schema, {}),
->>>>>>> 6bc1c052
 
     # Date/Time
     ('hive-delim-text/timestamp', timestamp_schema, {}),
