/*
 * Copyright (c) 2020-2021, NVIDIA CORPORATION.
 *
 * Licensed under the Apache License, Version 2.0 (the "License");
 * you may not use this file except in compliance with the License.
 * You may obtain a copy of the License at
 *
 *     http://www.apache.org/licenses/LICENSE-2.0
 *
 * Unless required by applicable law or agreed to in writing, software
 * distributed under the License is distributed on an "AS IS" BASIS,
 * WITHOUT WARRANTIES OR CONDITIONS OF ANY KIND, either express or implied.
 * See the License for the specific language governing permissions and
 * limitations under the License.
 */

package com.nvidia.spark.rapids

import java.io.File

import com.nvidia.spark.rapids.AdaptiveQueryExecSuite.TEST_FILES_ROOT
import org.scalatest.BeforeAndAfterEach

import org.apache.spark.SparkConf
import org.apache.spark.sql.{Dataset, Row, SaveMode, SparkSession}
import org.apache.spark.sql.execution.{PartialReducerPartitionSpec, SparkPlan}
import org.apache.spark.sql.execution.adaptive.{AdaptiveSparkPlanExec, AdaptiveSparkPlanHelper, ShuffleQueryStageExec}
import org.apache.spark.sql.execution.command.DataWritingCommandExec
import org.apache.spark.sql.execution.exchange.{Exchange, ReusedExchangeExec}
import org.apache.spark.sql.execution.joins.SortMergeJoinExec
import org.apache.spark.sql.functions.{col, when}
import org.apache.spark.sql.internal.SQLConf
import org.apache.spark.sql.rapids.execution.GpuCustomShuffleReaderExec
import org.apache.spark.sql.types.{ArrayType, DecimalType, IntegerType, StructField, StructType}

object AdaptiveQueryExecSuite {
  val TEST_FILES_ROOT: File = TestUtils.getTempDir(this.getClass.getSimpleName)
}

class AdaptiveQueryExecSuite
    extends SparkQueryCompareTestSuite
    with AdaptiveSparkPlanHelper
    with BeforeAndAfterEach {

  override def beforeEach(): Unit = {
    TEST_FILES_ROOT.mkdirs()
  }

  override def afterEach(): Unit = {
    org.apache.commons.io.FileUtils.deleteDirectory(TEST_FILES_ROOT)
  }

  private def runAdaptiveAndVerifyResult(
      spark: SparkSession, query: String): (SparkPlan, SparkPlan) = {

    val dfAdaptive = spark.sql(query)
    val planBefore = dfAdaptive.queryExecution.executedPlan
    // isFinalPlan is a private field so we have to use toString to access it
    assert(planBefore.toString.startsWith("AdaptiveSparkPlan isFinalPlan=false"))

    dfAdaptive.collect()
    val planAfter = dfAdaptive.queryExecution.executedPlan
    // isFinalPlan is a private field so we have to use toString to access it
    assert(planAfter.toString.startsWith("AdaptiveSparkPlan isFinalPlan=true"))
    val adaptivePlan = planAfter.asInstanceOf[AdaptiveSparkPlanExec].executedPlan

    // With AQE, the query is broken down into query stages based on exchange boundaries, so the
    // final query that is executed depends on the results from its child query stages. There
    // cannot be any exchange nodes left when the final query is executed because they will
    // have already been replaced with QueryStageExecs.
    val exchanges = adaptivePlan.collect {
      case e: Exchange => e
    }
    assert(exchanges.isEmpty, "The final plan should not contain any Exchange node.")
    (dfAdaptive.queryExecution.sparkPlan, adaptivePlan)
  }

  private def findTopLevelSortMergeJoin(plan: SparkPlan): Seq[SortMergeJoinExec] = {
    collect(plan) {
      case j: SortMergeJoinExec => j
    }
  }

  private def findTopLevelGpuBroadcastHashJoin(plan: SparkPlan): Seq[GpuExec] = {
    collect(plan) {
      case j: GpuExec if ShimLoader.getSparkShims.isBroadcastExchangeLike(j) => j
    }
  }

  private def findTopLevelGpuShuffleHashJoin(plan: SparkPlan): Seq[GpuShuffledHashJoinBase] = {
    collect(plan) {
      case j: GpuShuffledHashJoinBase => j
    }
  }

  private def findReusedExchange(plan: SparkPlan): Seq[ReusedExchangeExec] = {
    collectWithSubqueries(plan)(ShimLoader.getSparkShims.reusedExchangeExecPfn)
  }

  test("get row counts from executed shuffle query stages") {
    assumeSpark301orLater

    skewJoinTest { spark =>
      val (_, innerAdaptivePlan) = runAdaptiveAndVerifyResult(
        spark,
        "SELECT * FROM skewData1 join skewData2 ON key1 = key2")
      val innerSmj = findTopLevelGpuShuffleHashJoin(innerAdaptivePlan)
      val shuffleExchanges = ShimLoader.getSparkShims
          .findOperators(innerAdaptivePlan, _.isInstanceOf[ShuffleQueryStageExec])
          .map(_.asInstanceOf[ShuffleQueryStageExec])
      assert(shuffleExchanges.length === 2)
      val shim = ShimLoader.getSparkShims
      val stats = shuffleExchanges.map(e => shim.getQueryStageRuntimeStatistics(e))
      assert(stats.forall(_.rowCount.contains(1000)))
    }
  }

  test("skewed inner join optimization") {
    skewJoinTest { spark =>
      val (_, innerAdaptivePlan) = runAdaptiveAndVerifyResult(
        spark,
        "SELECT * FROM skewData1 join skewData2 ON key1 = key2")
      val innerSmj = findTopLevelGpuShuffleHashJoin(innerAdaptivePlan)
      // Spark changed how skewed joins work and now the numbers are different
      // depending on the version being used
      if (cmpSparkVersion(3,1,1) >= 0) {
        checkSkewJoin(innerSmj, 2, 1)
      } else {
        checkSkewJoin(innerSmj, 1, 1)
      }
    }
  }

  test("skewed left outer join optimization") {
    skewJoinTest { spark =>
      val (_, leftAdaptivePlan) = runAdaptiveAndVerifyResult(
        spark,
        "SELECT * FROM skewData1 left outer join skewData2 ON key1 = key2")
      val leftSmj = findTopLevelGpuShuffleHashJoin(leftAdaptivePlan)
      // Spark changed how skewed joins work and now the numbers are different
      // depending on the version being used
      if (cmpSparkVersion(3,1,1) >= 0) {
        checkSkewJoin(leftSmj, 2, 0)
      } else {
        checkSkewJoin(leftSmj, 1, 0)
      }
    }
  }

  test("skewed right outer join optimization") {
    skewJoinTest { spark =>
      val (_, rightAdaptivePlan) = runAdaptiveAndVerifyResult(
        spark,
        "SELECT * FROM skewData1 right outer join skewData2 ON key1 = key2")
      val rightSmj = findTopLevelGpuShuffleHashJoin(rightAdaptivePlan)
      checkSkewJoin(rightSmj, 0, 1)
    }
  }

  test("Join partitioned tables DPP fallback") {
    assumeSpark301orLater
    assumePriorToSpark320 // In 3.2.0 AQE works with DPP

    val conf = new SparkConf()
        .set(SQLConf.ADAPTIVE_EXECUTION_ENABLED.key, "true")
        .set(SQLConf.AUTO_BROADCASTJOIN_THRESHOLD.key, "-1") // force shuffle exchange

    withGpuSparkSession(spark => {
      import spark.implicits._

      val path = new File(TEST_FILES_ROOT, "test.parquet").getAbsolutePath
      (0 until 100)
          .map(i => (i,i*5))
          .toDF("a", "b")
          .write
          .mode(SaveMode.Overwrite)
          .parquet(path)
      spark.read.parquet(path).createOrReplaceTempView("testData")

      spark.sql("DROP TABLE IF EXISTS t1").collect()
      spark.sql("DROP TABLE IF EXISTS t2").collect()

      spark.sql("CREATE TABLE t1 (a INT, b INT) USING parquet").collect()
      spark.sql("CREATE TABLE t2 (a INT, b INT) USING parquet PARTITIONED BY (a)").collect()

      spark.sql("INSERT INTO TABLE t1 SELECT a, b FROM testData").collect()
      spark.sql("INSERT INTO TABLE t2 SELECT a, b FROM testData").collect()

      val df = spark.sql(
        "SELECT t1.a, t2.b " +
            "FROM t1 " +
            "JOIN t2 " +
            "ON t1.a = t2.a " +
            "WHERE t2.a = 5" // filter on partition key to force dynamic partition pruning
      )
      df.collect()

      // assert that DPP did cause this to run as a non-AQE plan
      assert(!df.queryExecution.executedPlan.isInstanceOf[AdaptiveSparkPlanExec])

      // assert that both inputs to the SHJ are coalesced
      val shj = TestUtils.findOperator(df.queryExecution.executedPlan,
        _.isInstanceOf[GpuShuffledHashJoinBase]).get
      assert(shj.children.length == 2)
      assert(shj.children.forall {
        case GpuShuffleCoalesceExec(_, _) => true
        case GpuCoalesceBatches(GpuShuffleCoalesceExec(_, _), _) => true
        case _ => false
      })

    }, conf)
  }

  test("Plugin should translate child plan of GPU DataWritingCommandExec to GPU") {

    val conf = new SparkConf()
        .set(SQLConf.ADAPTIVE_EXECUTION_ENABLED.key, "true")
        .set(SQLConf.ADAPTIVE_EXECUTION_FORCE_APPLY.key, "true")

    withGpuSparkSession(spark => {
      import spark.implicits._

      // read from a parquet file so we can test reading on GPU
      val path = new File(TEST_FILES_ROOT, "DataWritingCommandExecGPU.parquet").getAbsolutePath
      (0 until 100).toDF("a")
          .write
          .mode(SaveMode.Overwrite)
          .parquet(path)
      spark.read.parquet(path).createOrReplaceTempView("testData")

      spark.sql("CREATE TABLE IF NOT EXISTS DataWritingCommandExecGPU (a INT) USING parquet")
          .collect()

      val df = spark.sql("INSERT INTO TABLE DataWritingCommandExecGPU SELECT * FROM testData")
      df.collect()

      // write should be on GPU
      val writeCommand = TestUtils.findOperator(df.queryExecution.executedPlan,
        _.isInstanceOf[GpuDataWritingCommandExec])
      assert(writeCommand.isDefined)

      // the read should be an adaptive plan
      val adaptiveSparkPlanExec = TestUtils.findOperator(writeCommand.get,
        _.isInstanceOf[AdaptiveSparkPlanExec])
        .get.asInstanceOf[AdaptiveSparkPlanExec]

      // assert that at least part of the adaptive plan ran on GPU
      assert(TestUtils.findOperator(adaptiveSparkPlanExec, _.isInstanceOf[GpuExec]).isDefined)
    }, conf)
  }

  test("Plugin should translate child plan of CPU DataWritingCommandExec to GPU") {

    val conf = new SparkConf()
      .set(SQLConf.ADAPTIVE_EXECUTION_ENABLED.key, "true")
      .set(SQLConf.ADAPTIVE_EXECUTION_FORCE_APPLY.key, "true")
      // force DataWritingCommandExec onto CPU for this test because we want to verify that
      // the read will still happen on GPU with a CPU write
      .set(RapidsConf.TEST_ALLOWED_NONGPU.key, "DataWritingCommandExec")
      .set("spark.rapids.sql.exec.DataWritingCommandExec", "false")

      withGpuSparkSession(spark => {
        import spark.implicits._

        // read from a parquet file so we can test reading on GPU
        val path = new File(TEST_FILES_ROOT, "DataWritingCommandExecCPU.parquet").getAbsolutePath
        (0 until 100).toDF("a")
            .write
            .mode(SaveMode.Overwrite)
            .parquet(path)

        spark.read.parquet(path).createOrReplaceTempView("testData")

        spark.sql("CREATE TABLE IF NOT EXISTS DataWritingCommandExecCPU (a INT) USING parquet")
            .collect()

        val df = spark.sql("INSERT INTO TABLE DataWritingCommandExecCPU SELECT * FROM testData")
        df.collect()

        // write should be on CPU
        val writeCommand = TestUtils.findOperator(df.queryExecution.executedPlan,
          _.isInstanceOf[DataWritingCommandExec])
        assert(writeCommand.isDefined)

        // the read should be an adaptive plan
        val adaptiveSparkPlanExec = TestUtils.findOperator(writeCommand.get,
          _.isInstanceOf[AdaptiveSparkPlanExec])
            .get.asInstanceOf[AdaptiveSparkPlanExec]

        // even though the write couldn't run on GPU, the read should have done
        assert(TestUtils.findOperator(adaptiveSparkPlanExec.executedPlan,
          _.isInstanceOf[GpuExec]).isDefined)

    }, conf)
  }

  test("Exchange reuse") {

    assumeSpark301orLater

    val conf = new SparkConf()
        .set(SQLConf.ADAPTIVE_EXECUTION_ENABLED.key, "true")
        .set(SQLConf.AUTO_BROADCASTJOIN_THRESHOLD.key, "-1")
        .set(RapidsConf.DECIMAL_TYPE_ENABLED.key, "true")

    withGpuSparkSession(spark => {
      setupTestData(spark)

      val (plan, adaptivePlan) = runAdaptiveAndVerifyResult(spark,
        "SELECT value FROM testData join testData2 ON key = a " +
            "join (SELECT value v from testData join testData3 ON key = a) on value = v")

      // initial plan should have three SMJs
      val smj = findTopLevelSortMergeJoin(plan)
      assert(smj.size == 3)

      // executed GPU plan replaces SMJ with SHJ
      val shj = findTopLevelGpuShuffleHashJoin(adaptivePlan)
      assert(shj.size == 3)

      // one of the GPU exchanges should have been re-used
      val ex = findReusedExchange(adaptivePlan)
      assert(ex.size == 1)
      assert(ShimLoader.getSparkShims.isShuffleExchangeLike(ex.head.child))
      assert(ex.head.child.isInstanceOf[GpuExec])

    }, conf)
  }

  test("Change merge join to broadcast join without local shuffle reader") {

    assumeSpark301orLater

    val conf = new SparkConf()
      .set(SQLConf.ADAPTIVE_EXECUTION_ENABLED.key, "true")
      .set(SQLConf.LOCAL_SHUFFLE_READER_ENABLED.key, "true")
      .set(SQLConf.AUTO_BROADCASTJOIN_THRESHOLD.key, "400")
      .set(RapidsConf.ENABLE_CAST_STRING_TO_INTEGER.key, "true")
      .set(SQLConf.ADVISORY_PARTITION_SIZE_IN_BYTES.key, "50")
      // disable DemoteBroadcastHashJoin rule from removing BHJ due to empty partitions
      .set(SQLConf.NON_EMPTY_PARTITION_RATIO_FOR_BROADCAST_JOIN.key, "0")
      .set(RapidsConf.DECIMAL_TYPE_ENABLED.key, "true")

    withGpuSparkSession(spark => {
      setupTestData(spark)
      val (plan, adaptivePlan) = runAdaptiveAndVerifyResult(spark,
        """
          |SELECT * FROM lowerCaseData t1 join testData2 t2
          |ON t1.n = t2.a join testData3 t3 on t2.a = t3.a
          |where t1.l = 1
        """.stripMargin)

      val smj = findTopLevelSortMergeJoin(plan)
      assert(smj.size == 2)
      val bhj = findTopLevelGpuBroadcastHashJoin(adaptivePlan)
      assert(bhj.size == 1)
      // There is still a SMJ, and its two shuffles can't apply local reader.
      checkNumLocalShuffleReaders(adaptivePlan, 2)
    }, conf)
  }

  test("Verify the reader is LocalShuffleReaderExec") {

    assumeSpark301orLater

    val conf = new SparkConf()
      .set(SQLConf.ADAPTIVE_EXECUTION_ENABLED.key, "true")
      .set(SQLConf.AUTO_BROADCASTJOIN_THRESHOLD.key, "400")
      .set(SQLConf.ADVISORY_PARTITION_SIZE_IN_BYTES.key, "50")
      // disable DemoteBroadcastHashJoin rule from removing BHJ due to empty partitions
      .set(SQLConf.NON_EMPTY_PARTITION_RATIO_FOR_BROADCAST_JOIN.key, "0")
      .set(SQLConf.SHUFFLE_PARTITIONS.key, "5")
      .set(RapidsConf.ENABLE_CAST_STRING_TO_INTEGER.key, "true")
      .set(RapidsConf.DECIMAL_TYPE_ENABLED.key, "true")
      .set(RapidsConf.TEST_ALLOWED_NONGPU.key, "DataWritingCommandExec")

    withGpuSparkSession(spark => {
      setupTestData(spark)

      val (plan, adaptivePlan) = runAdaptiveAndVerifyResult(spark, "SELECT * FROM testData join " +
        "testData2 ON key = a where value = '1'")

      val smj = findTopLevelSortMergeJoin(plan)
      assert(smj.size == 1)

      val bhj = findTopLevelGpuBroadcastHashJoin(adaptivePlan)
      assert(bhj.size == 1)
      val localReaders = collect(adaptivePlan) {
        case reader: GpuCustomShuffleReaderExec if reader.isLocalReader => reader
      }
      // Verify local readers length
      assert(localReaders.length == 2)

      // test with non-common data types
      uncommonTypeTestData(spark)
      val (plan2, adaptivePlan2) = runAdaptiveAndVerifyResult(spark,
        "SELECT * FROM testData join uncommonTypeTestData ON key = a where value = '1'")

      val smj2 = findTopLevelSortMergeJoin(plan2)
      assert(smj2.size == 1)

      val localReaders2 = collect(adaptivePlan2) {
        case reader: GpuCustomShuffleReaderExec if reader.isLocalReader => reader
      }
      // Verify local readers length
      assert(localReaders2.length == 2)
    }, conf)
  }

  private def checkNumLocalShuffleReaders(
    plan: SparkPlan,
    numShufflesWithoutLocalReader: Int = 0): Int = {
    val numShuffles = collect(plan) {
      case s: ShuffleQueryStageExec => s
    }.length

    val numLocalReaders = collect(plan) {
      case reader: GpuCustomShuffleReaderExec if reader.isLocalReader => reader
    }
    numLocalReaders.foreach { r =>
      val rdd = r.executeColumnar()
      val parts = rdd.partitions
      assert(parts.forall(rdd.preferredLocations(_).nonEmpty))
    }
    assert(numShuffles === (numLocalReaders.length + numShufflesWithoutLocalReader))
    numLocalReaders.length
  }

  def skewJoinTest(fun: SparkSession => Unit) {
    assumeSpark301orLater

    val conf = new SparkConf()
      .set(SQLConf.ADAPTIVE_EXECUTION_ENABLED.key, "true")
      .set(SQLConf.AUTO_BROADCASTJOIN_THRESHOLD.key, "-1")
      .set(SQLConf.COALESCE_PARTITIONS_MIN_PARTITION_NUM.key, "1")
      .set(SQLConf.SHUFFLE_PARTITIONS.key, "100")
      .set(SQLConf.SKEW_JOIN_SKEWED_PARTITION_THRESHOLD.key, "800")
      .set(SQLConf.ADVISORY_PARTITION_SIZE_IN_BYTES.key, "800")

    withGpuSparkSession(spark => {
      import spark.implicits._

      spark
          .range(0, 1000, 1, 10)
          .select(
            when('id < 250, 249)
                .when('id >= 750, 1000)
                .otherwise('id).as("key1"),
            'id as "value1")
          .createOrReplaceTempView("skewData1")

      // note that the skew amount here has been modified compared to the original Spark test to
      // compensate for the effects of compression when running on GPU which can change the
      // partition sizes substantially
      spark
          .range(0, 1000, 1, 10)
          .select(
            when('id < 500, 249)
                .otherwise('id).as("key2"),
            'id as "value2")
          .createOrReplaceTempView("skewData2")

      // invoke the test function
      fun(spark)

    }, conf)
  }

  /** most of the AQE tests requires Spark 3.0.1 or later */
  private def assumeSpark301orLater =
    assume(cmpSparkVersion(3, 0, 1) >= 0)

  private def cmpSparkVersion(major: Int, minor: Int, bugfix: Int): Int = {
    val sparkShimVersion = ShimLoader.getSparkShims.getSparkShimVersion
    val (sparkMajor, sparkMinor, sparkBugfix) = sparkShimVersion match {
      case SparkShimVersion(a, b, c) => (a, b, c)
      case DatabricksShimVersion(a, b, c) => (a, b, c)
      case EMRShimVersion(a, b, c) => (a, b, c)
    }
<<<<<<< HEAD
    assume(isValidTestForSparkVersion, "SPARK 3.1.0 or later required")
  }

  private def assumePriorToSpark320 = {
    val sparkShimVersion = ShimLoader.getSparkShims.getSparkShimVersion
    val isValidTestForSparkVersion = sparkShimVersion match {
      case ver: SparkShimVersion =>
        (ver.major == 3 && ver.minor < 2) || ver.major < 3
      case ver: DatabricksShimVersion =>
        (ver.major == 3 && ver.minor < 2) || ver.major < 3
      case _ => true
    }
    assume(isValidTestForSparkVersion, "Prior to SPARK 3.2.0 required")
=======
    val fullVersion = ((major.toLong * 1000) + minor) * 1000 + bugfix
    val sparkFullVersion = ((sparkMajor.toLong * 1000) + sparkMinor) * 1000 + sparkBugfix
    sparkFullVersion.compareTo(fullVersion)
>>>>>>> ad3bc80f
  }

  def checkSkewJoin(
      joins: Seq[GpuShuffledHashJoinBase],
      leftSkewNum: Int,
      rightSkewNum: Int): Unit = {
    assert(joins.size == 1 && joins.head.isSkewJoin)

    val leftSkew = joins.head.left.collect {
      case r: GpuCustomShuffleReaderExec => r
    }.head.partitionSpecs.collect {
      case p: PartialReducerPartitionSpec => p.reducerIndex
    }.distinct
    assert(leftSkew.length == leftSkewNum)

    val rightSkew = joins.head.right.collect {
      case r: GpuCustomShuffleReaderExec => r
    }.head.partitionSpecs.collect {
      case p: PartialReducerPartitionSpec => p.reducerIndex
    }.distinct
    assert(rightSkew.length == rightSkewNum)
  }

  private def setupTestData(spark: SparkSession): Unit = {
    testData(spark)
    testData2(spark)
    testData3(spark)
    lowerCaseData(spark)
  }

  /** Ported from org.apache.spark.sql.test.SQLTestData */
  private def testData(spark: SparkSession) {
    import spark.implicits._
    val data: Seq[(Int, String)] = (1 to 100).map(i => (i, i.toString))
    val df = data.toDF("key", "value")
        .repartition(col("key"))
    registerAsParquetTable(spark, df, "testData")  }

  /** Ported from org.apache.spark.sql.test.SQLTestData */
  private def testData2(spark: SparkSession) {
    import spark.implicits._
    val df = Seq[(Int, Int)]((1, 1), (1, 2), (2, 1), (2, 2), (3, 1), (3, 2))
      .toDF("a", "b")
      .repartition(col("a"))
    registerAsParquetTable(spark, df, "testData2")
  }

  /** Ported from org.apache.spark.sql.test.SQLTestData */
  private def testData3(spark: SparkSession) {
    import spark.implicits._
    val df = Seq[(Int, Option[Int])]((1, None), (2, Some(2)))
      .toDF("a", "b")
        .repartition(col("a"))
    registerAsParquetTable(spark, df, "testData3")
  }

  /** Ported from org.apache.spark.sql.test.SQLTestData */
  private def uncommonTypeTestData(spark: SparkSession) {
    import scala.collection.JavaConverters._
    val df = spark.createDataFrame(
      List.tabulate(20)(i => Row(i % 3, BigDecimal(i), Array(i, i), Row(i))).asJava,
      StructType(Array(
        StructField("a", IntegerType),
        StructField("b", DecimalType(4, 0)),
        StructField("c", ArrayType(IntegerType)),
        StructField("d", StructType(Array(StructField("i", IntegerType))))
      ))
    ).repartition(col("a"))
    registerAsParquetTable(spark, df, "uncommonTypeTestData")
  }

  /** Ported from org.apache.spark.sql.test.SQLTestData */
  private def lowerCaseData(spark: SparkSession) {
    import spark.implicits._
    // note that this differs from the original Spark test by generating a larger data set so that
    // we can trigger larger stats in the logical mode, preventing BHJ, and then our queries filter
    // this down to a smaller data set so that SMJ can be replaced with BHJ at execution time when
    // AQE is enabled`
    val data: Seq[(Int, String)] = (0 to 10000).map(i => (i, if (i<5) i.toString else "z"))
    val df = data
      .toDF("n", "l")
      .repartition(col("n"))
    registerAsParquetTable(spark, df, "lowercaseData")
  }

  private def registerAsParquetTable(spark: SparkSession, df: Dataset[Row], name: String) {
    val path = new File(TEST_FILES_ROOT, s"$name.parquet").getAbsolutePath
    df.write
        .mode(SaveMode.Overwrite)
        .parquet(path)
    spark.read.parquet(path).createOrReplaceTempView(name)
  }

}<|MERGE_RESOLUTION|>--- conflicted
+++ resolved
@@ -470,6 +470,9 @@
   private def assumeSpark301orLater =
     assume(cmpSparkVersion(3, 0, 1) >= 0)
 
+  private def assumePriorToSpark320 =
+    assume(cmpSparkVersion(3, 2, 0) < 0)
+
   private def cmpSparkVersion(major: Int, minor: Int, bugfix: Int): Int = {
     val sparkShimVersion = ShimLoader.getSparkShims.getSparkShimVersion
     val (sparkMajor, sparkMinor, sparkBugfix) = sparkShimVersion match {
@@ -477,25 +480,9 @@
       case DatabricksShimVersion(a, b, c) => (a, b, c)
       case EMRShimVersion(a, b, c) => (a, b, c)
     }
-<<<<<<< HEAD
-    assume(isValidTestForSparkVersion, "SPARK 3.1.0 or later required")
-  }
-
-  private def assumePriorToSpark320 = {
-    val sparkShimVersion = ShimLoader.getSparkShims.getSparkShimVersion
-    val isValidTestForSparkVersion = sparkShimVersion match {
-      case ver: SparkShimVersion =>
-        (ver.major == 3 && ver.minor < 2) || ver.major < 3
-      case ver: DatabricksShimVersion =>
-        (ver.major == 3 && ver.minor < 2) || ver.major < 3
-      case _ => true
-    }
-    assume(isValidTestForSparkVersion, "Prior to SPARK 3.2.0 required")
-=======
     val fullVersion = ((major.toLong * 1000) + minor) * 1000 + bugfix
     val sparkFullVersion = ((sparkMajor.toLong * 1000) + sparkMinor) * 1000 + sparkBugfix
     sparkFullVersion.compareTo(fullVersion)
->>>>>>> ad3bc80f
   }
 
   def checkSkewJoin(
