/*
 * Copyright (c) 2022, NVIDIA CORPORATION.
 *
 * Licensed under the Apache License, Version 2.0 (the "License");
 * you may not use this file except in compliance with the License.
 * You may obtain a copy of the License at
 *
 *     http://www.apache.org/licenses/LICENSE-2.0
 *
 * Unless required by applicable law or agreed to in writing, software
 * distributed under the License is distributed on an "AS IS" BASIS,
 * WITHOUT WARRANTIES OR CONDITIONS OF ANY KIND, either express or implied.
 * See the License for the specific language governing permissions and
 * limitations under the License.
 */

package org.apache.spark.sql.catalyst.json.rapids

import java.io.IOException
import java.nio.charset.StandardCharsets

import scala.collection.JavaConverters._
import scala.collection.mutable.ListBuffer

import ai.rapids.cudf
import ai.rapids.cudf.{ColumnVector, DType, Scalar, Schema, Table}
import com.nvidia.spark.rapids._
import com.nvidia.spark.rapids.shims.ShimFilePartitionReaderFactory
import org.apache.hadoop.conf.Configuration

import org.apache.spark.broadcast.Broadcast
import org.apache.spark.sql.SparkSession
import org.apache.spark.sql.catalyst.InternalRow
import org.apache.spark.sql.catalyst.expressions.Expression
import org.apache.spark.sql.catalyst.json.{GpuJsonUtils, JSONOptions, JSONOptionsInRead}
import org.apache.spark.sql.catalyst.util.PermissiveMode
import org.apache.spark.sql.connector.read.{PartitionReader, PartitionReaderFactory}
import org.apache.spark.sql.execution.QueryExecutionException
import org.apache.spark.sql.execution.datasources.{PartitionedFile, PartitioningAwareFileIndex}
import org.apache.spark.sql.execution.datasources.v2.{FileScan, TextBasedFileScan}
import org.apache.spark.sql.execution.datasources.v2.json.JsonScan
import org.apache.spark.sql.internal.SQLConf
import org.apache.spark.sql.types.{DateType, DecimalType, DoubleType, FloatType, StringType, StructType, TimestampType}
import org.apache.spark.sql.util.CaseInsensitiveStringMap
import org.apache.spark.sql.vectorized.ColumnarBatch
import org.apache.spark.util.SerializableConfiguration

object GpuJsonScan {

  def tagSupport(scanMeta: ScanMeta[JsonScan]) : Unit = {
    val scan = scanMeta.wrapped
    tagSupport(
      scan.sparkSession,
      scan.dataSchema,
      scan.readDataSchema,
      scan.options.asScala.toMap,
      scanMeta)
  }

  def tagSupport(
      sparkSession: SparkSession,
      dataSchema: StructType,
      readSchema: StructType,
      options: Map[String, String],
      meta: RapidsMeta[_, _, _]): Unit = {

    val parsedOptions = new JSONOptionsInRead(
      options,
      sparkSession.sessionState.conf.sessionLocalTimeZone,
      sparkSession.sessionState.conf.columnNameOfCorruptRecord)

    if (!meta.conf.isJsonEnabled) {
      meta.willNotWorkOnGpu("JSON input and output has been disabled. To enable set " +
        s"${RapidsConf.ENABLE_JSON} to true")
    }

    if (!meta.conf.isJsonReadEnabled) {
      meta.willNotWorkOnGpu("JSON input has been disabled. To enable set " +
        s"${RapidsConf.ENABLE_JSON_READ} to true. Please note that, currently json reader does " +
        s"not support column prune, so user must specify the full schema or just let spark to " +
        s"infer the schema")
    }

    if (parsedOptions.multiLine) {
      meta.willNotWorkOnGpu("GpuJsonScan does not support multiLine")
    }

    // {"name": /* hello */ "Reynold Xin"} is not supported by CUDF
    if (parsedOptions.allowComments) {
      meta.willNotWorkOnGpu("GpuJsonScan does not support allowComments")
    }

    // {name: 'Reynold Xin'} is not supported by CUDF
    if (parsedOptions.allowUnquotedFieldNames) {
      meta.willNotWorkOnGpu("GpuJsonScan does not support allowUnquotedFieldNames")
    }

    // {'name': 'Reynold Xin'} is not supported by CUDF
    if (options.get("allowSingleQuotes").map(_.toBoolean).getOrElse(false)) {
      meta.willNotWorkOnGpu("GpuJsonScan does not support allowSingleQuotes")
    }

    // {"name": "Cazen Lee", "price": "\$10"} is not supported by CUDF
    if (parsedOptions.allowBackslashEscapingAnyCharacter) {
      meta.willNotWorkOnGpu("GpuJsonScan does not support allowBackslashEscapingAnyCharacter")
    }

    // {"a":null, "b":1, "c":3.0}, Spark will drop column `a` if dropFieldIfAllNull is enabled.
    if (parsedOptions.dropFieldIfAllNull) {
      meta.willNotWorkOnGpu("GpuJsonScan does not support dropFieldIfAllNull")
    }

    if (parsedOptions.parseMode != PermissiveMode) {
      meta.willNotWorkOnGpu("GpuJsonScan only supports Permissive JSON parsing")
    }

    if (parsedOptions.lineSeparator.getOrElse("\n") != "\n") {
      meta.willNotWorkOnGpu("GpuJsonScan only supports \"\\n\" as a line separator")
    }

    parsedOptions.encoding.foreach(enc =>
      if (enc != StandardCharsets.UTF_8.name() && enc != StandardCharsets.US_ASCII.name()) {
      meta.willNotWorkOnGpu("GpuJsonScan only supports UTF8 or US-ASCII encoded data")
    })

    val types = readSchema.map(_.dataType)
    if (types.contains(DateType)) {
      GpuTextBasedDateUtils.tagCudfFormat(meta,
        GpuJsonUtils.dateFormatInRead(parsedOptions), parseString = true)
    }

    if (types.contains(TimestampType)) {
      meta.checkTimeZoneId(parsedOptions.zoneId)
      GpuTextBasedDateUtils.tagCudfFormat(meta,
        GpuJsonUtils.timestampFormatInRead(parsedOptions), parseString = true)
    }

    if (!meta.conf.isJsonFloatReadEnabled && types.contains(FloatType)) {
      meta.willNotWorkOnGpu("JSON reading is not 100% compatible when reading floats. " +
        s"To enable it please set ${RapidsConf.ENABLE_READ_JSON_FLOATS} to true.")
    }

    if (!meta.conf.isJsonDoubleReadEnabled && types.contains(DoubleType)) {
      meta.willNotWorkOnGpu("JSON reading is not 100% compatible when reading doubles. " +
        s"To enable it please set ${RapidsConf.ENABLE_READ_JSON_DOUBLES} to true.")
    }

    if (!meta.conf.isJsonDecimalReadEnabled && types.exists(_.isInstanceOf[DecimalType])) {
      meta.willNotWorkOnGpu("JSON reading is not 100% compatible when reading decimals. " +
        s"To enable it please set ${RapidsConf.ENABLE_READ_JSON_DECIMALS} to true.")
    }

    dataSchema.getFieldIndex(parsedOptions.columnNameOfCorruptRecord).foreach { corruptFieldIndex =>
      val f = dataSchema(corruptFieldIndex)
      if (f.dataType != StringType || !f.nullable) {
        // fallback to cpu to throw exception
        meta.willNotWorkOnGpu("GpuJsonScan does not support Corrupt Record which must " +
          "be string type and nullable")
      }
    }

    if (readSchema.length == 1 &&
      readSchema.head.name == parsedOptions.columnNameOfCorruptRecord) {
      // fallback to cpu to throw exception
      meta.willNotWorkOnGpu("GpuJsonScan does not support Corrupt Record")
    }

    FileFormatChecks.tag(meta, readSchema, JsonFormatType, ReadFileOp)
  }
}

case class GpuJsonScan(
    sparkSession: SparkSession,
    fileIndex: PartitioningAwareFileIndex,
    dataSchema: StructType, // original schema passed in by the user (all the data)
    readDataSchema: StructType, // schema for data being read (including dropped columns)
    readPartitionSchema: StructType, // schema for the parts that come from the file path
    options: CaseInsensitiveStringMap,
    partitionFilters: Seq[Expression],
    dataFilters: Seq[Expression],
    maxReaderBatchSizeRows: Integer,
    maxReaderBatchSizeBytes: Long)
  extends TextBasedFileScan(sparkSession, options) with ScanWithMetrics {

  private lazy val parsedOptions: JSONOptions = new JSONOptions(
    options.asScala.toMap,
    sparkSession.sessionState.conf.sessionLocalTimeZone,
    sparkSession.sessionState.conf.columnNameOfCorruptRecord)

  // overrides nothing in 330
  def withFilters(partitionFilters: Seq[Expression],
      dataFilters: Seq[Expression]): FileScan = {
    this.copy(partitionFilters = partitionFilters, dataFilters = dataFilters)
  }

  override def createReaderFactory(): PartitionReaderFactory = {
    val caseSensitiveMap = options.asCaseSensitiveMap.asScala.toMap
    // Hadoop Configurations are case sensitive.
    val hadoopConf = sparkSession.sessionState.newHadoopConfWithOptions(caseSensitiveMap)
    val broadcastedConf = sparkSession.sparkContext.broadcast(
      new SerializableConfiguration(hadoopConf))

    GpuJsonPartitionReaderFactory(sparkSession.sessionState.conf, broadcastedConf,
      dataSchema, readDataSchema, readPartitionSchema, parsedOptions, maxReaderBatchSizeRows,
      maxReaderBatchSizeBytes, metrics, options.asScala.toMap)
  }
}

case class GpuJsonPartitionReaderFactory(
    sqlConf: SQLConf,
    broadcastedConf: Broadcast[SerializableConfiguration],
    dataSchema: StructType,
    readDataSchema: StructType,
    partitionSchema: StructType, // TODO need to filter these out, or support pulling them in.
                                 // These are values from the file name/path itself
    parsedOptions: JSONOptions,
    maxReaderBatchSizeRows: Integer,
    maxReaderBatchSizeBytes: Long,
    metrics: Map[String, GpuMetric],
    @transient params: Map[String, String]) extends ShimFilePartitionReaderFactory(params) {

  override def buildReader(partitionedFile: PartitionedFile): PartitionReader[InternalRow] = {
    throw new IllegalStateException("ROW BASED PARSING IS NOT SUPPORTED ON THE GPU...")
  }

  override def buildColumnarReader(partFile: PartitionedFile): PartitionReader[ColumnarBatch] = {
    val conf = broadcastedConf.value.value
    val reader = new PartitionReaderWithBytesRead(new JsonPartitionReader(conf, partFile,
      dataSchema, readDataSchema, parsedOptions, maxReaderBatchSizeRows, maxReaderBatchSizeBytes,
      metrics))
    ColumnarPartitionReaderWithPartitionValues.newReader(partFile, reader, partitionSchema)
  }
}

class JsonPartitionReader(
    conf: Configuration,
    partFile: PartitionedFile,
    dataSchema: StructType,
    readDataSchema: StructType,
    parsedOptions: JSONOptions,
    maxRowsPerChunk: Integer,
    maxBytesPerChunk: Long,
    execMetrics: Map[String, GpuMetric])
  extends GpuTextBasedPartitionReader[HostLineBufferer, HostLineBuffererFactory.type](conf,
    partFile, dataSchema, readDataSchema, parsedOptions.lineSeparatorInRead, maxRowsPerChunk,
    maxBytesPerChunk, execMetrics, HostLineBuffererFactory) {

  def buildJsonOptions(parsedOptions: JSONOptions): cudf.JSONOptions = {
    val builder = cudf.JSONOptions.builder()
    builder.build
  }

  /**
   * Read the host buffer to GPU table
   *
   * @param dataBuffer     host buffer to be read
   * @param dataSize       the size of host buffer
   * @param cudfSchema     the cudf schema of the data
   * @param readDataSchema the Spark schema describing what will be read
   * @param hasHeader      if it has header
   * @return table
   */
  override def readToTable(
      dataBufferer: HostLineBufferer,
      cudfSchema: Schema,
      readDataSchema: StructType,
      hasHeader: Boolean): Table = {
    val jsonOpts = buildJsonOptions(parsedOptions)
    val dataSize = dataBufferer.getLength
    // cuDF does not yet support reading a subset of columns so we have
    // to apply the read schema projection here
<<<<<<< HEAD
    withResource(dataBufferer.getBufferAndRelease) { dataBuffer =>
      withResource(Table.readJSON(cudfSchema, jsonOpts, dataBuffer, 0, dataSize)) { tbl =>
        val columns = new ListBuffer[ColumnVector]()
        closeOnExcept(columns) { _ =>
          for (name <- readDataSchema.fieldNames) {
            val i = cudfSchema.getColumnNames.indexOf(name)
            if (i == -1) {
              throw new IllegalStateException(
                s"read schema contains field named '$name' that is not in the data schema")
            }
            columns += tbl.getColumn(i)
=======
    val jsonTbl = try {
      Table.readJSON(cudfSchema, jsonOpts, dataBuffer, 0, dataSize)
    } catch {
      case e: Exception =>
        throw new IOException(s"Error when processing file [$partFile]", e)
    }
    withResource(jsonTbl) { tbl =>
      val columns = new ListBuffer[ColumnVector]()
      closeOnExcept(columns) { _ =>
        for (name <- readDataSchema.fieldNames) {
          val i = cudfSchema.getColumnNames.indexOf(name)
          if (i == -1) {
            throw new IllegalStateException(
              s"read schema contains field named '$name' that is not in the data schema")
>>>>>>> a409013c
          }
        }
        new Table(columns: _*)
      }
    }
  }

  /**
   * File format short name used for logging and other things to uniquely identity
   * which file format is being used.
   *
   * @return the file format short name
   */
  override def getFileFormatShortName: String = "JSON"

  /**
   * Handle the table decoded by GPU
   *
   * @param readDataSchema the Spark schema describing what will be read
   * @param table          the table decoded by GPU
   * @return the new optional Table
   */
  override def handleResult(readDataSchema: StructType, table: Table): Option[Table] = {
    val tableCols = table.getNumberOfColumns

    // For the GPU resource handling convention, we should close input table and return a new
    // table just like below code. But for optimization, we just return the input table.
    // withResource(table) { _
    //  val cols = (0 until  table.getNumberOfColumns).map(i => table.getColumn(i))
    //  Some(new Table(cols: _*))
    // }
    if (readDataSchema.length == tableCols) {
      return Some(table)
    }

    // JSON will read all columns in dataSchema due to https://github.com/rapidsai/cudf/issues/9990,
    // but actually only the columns in readDataSchema are needed, we need to do the "column" prune,
    // Once the FEA is shipped in CUDF, we should remove this hack.
    withResource(table) { _ =>
      val prunedCols = readDataSchema.fieldNames.map { name =>
        val optionIndex = dataSchema.getFieldIndex(name)
        if (optionIndex.isEmpty || optionIndex.get >= tableCols) {
          throw new QueryExecutionException(s"Something wrong for $name columns in readDataSchema")
        }
        optionIndex.get
      }

      val prunedColumnVectors = prunedCols.map(i => table.getColumn(i))
      Some(new Table(prunedColumnVectors: _*))
    }
  }

  /**
   * JSON only supports unquoted lower-case "true" and "false" as valid boolean values.
   */
  override def castStringToBool(input: ColumnVector): ColumnVector = {
    withResource(Scalar.fromString(true.toString)) { t =>
      withResource(Scalar.fromNull(DType.BOOL8)) { nullBool =>
        withResource(ColumnVector.fromStrings(true.toString, false.toString)) { boolStrings =>
          withResource(input.contains(boolStrings)) { isValidBool =>
            withResource(input.equalTo(t)) {
              isValidBool.ifElse(_, nullBool)
            }
          }
        }
      }
    }
  }

  /**
   * JSON has strict rules about valid numeric formats. See https://www.json.org/ for specification.
   *
   * Spark then has its own rules for supporting NaN and Infinity, which are not
   * valid numbers in JSON.
   */
  private def sanitizeNumbers(input: ColumnVector): ColumnVector = {
    // Note that this is not 100% consistent with Spark versions prior to Spark 3.3.0
    // due to https://issues.apache.org/jira/browse/SPARK-38060
    // cuDF `isFloat` supports some inputs that are not valid JSON numbers, such as `.1`, `1.`,
    // and `+1` so we use a regular expression to match valid JSON numbers instead
    val jsonNumberRegexp = "^-?[0-9]+(?:\\.[0-9]+)?(?:[eE][\\-\\+]?[0-9]+)?$"
    val isValid = if (parsedOptions.allowNonNumericNumbers) {
      withResource(ColumnVector.fromStrings("NaN", "+INF", "-INF", "+Infinity",
        "Infinity", "-Infinity")) { nonNumeric =>
        withResource(input.matchesRe(jsonNumberRegexp)) { isJsonNumber =>
          withResource(input.contains(nonNumeric)) { nonNumeric =>
            isJsonNumber.or(nonNumeric)
          }
        }
      }
    } else {
      input.matchesRe(jsonNumberRegexp)
    }
    withResource(isValid) { _ =>
      withResource(Scalar.fromNull(DType.STRING)) { nullString =>
        isValid.ifElse(input, nullString)
      }
    }
  }

  override def castStringToFloat(input: ColumnVector, dt: DType): ColumnVector = {
    withResource(sanitizeNumbers(input)) { sanitizedInput =>
      GpuCast.castStringToFloats(sanitizedInput, ansiEnabled = false, dt, alreadySanitized = true)
    }
  }

  override def castStringToDecimal(input: ColumnVector, dt: DecimalType): ColumnVector = {
    withResource(sanitizeNumbers(input)) { sanitizedInput =>
      super.castStringToDecimal(sanitizedInput, dt)
    }
  }

  override def dateFormat: String = GpuJsonUtils.dateFormatInRead(parsedOptions)
  override def timestampFormat: String = GpuJsonUtils.timestampFormatInRead(parsedOptions)
}<|MERGE_RESOLUTION|>--- conflicted
+++ resolved
@@ -269,9 +269,14 @@
     val dataSize = dataBufferer.getLength
     // cuDF does not yet support reading a subset of columns so we have
     // to apply the read schema projection here
-<<<<<<< HEAD
     withResource(dataBufferer.getBufferAndRelease) { dataBuffer =>
-      withResource(Table.readJSON(cudfSchema, jsonOpts, dataBuffer, 0, dataSize)) { tbl =>
+      val jsonTbl = try {
+        Table.readJSON(cudfSchema, jsonOpts, dataBuffer, 0, dataSize)
+      } catch {
+        case e: Exception =>
+          throw new IOException(s"Error when processing file [$partFile]", e)
+      }
+      withResource(jsonTbl) { tbl =>
         val columns = new ListBuffer[ColumnVector]()
         closeOnExcept(columns) { _ =>
           for (name <- readDataSchema.fieldNames) {
@@ -281,22 +286,6 @@
                 s"read schema contains field named '$name' that is not in the data schema")
             }
             columns += tbl.getColumn(i)
-=======
-    val jsonTbl = try {
-      Table.readJSON(cudfSchema, jsonOpts, dataBuffer, 0, dataSize)
-    } catch {
-      case e: Exception =>
-        throw new IOException(s"Error when processing file [$partFile]", e)
-    }
-    withResource(jsonTbl) { tbl =>
-      val columns = new ListBuffer[ColumnVector]()
-      closeOnExcept(columns) { _ =>
-        for (name <- readDataSchema.fieldNames) {
-          val i = cudfSchema.getColumnNames.indexOf(name)
-          if (i == -1) {
-            throw new IllegalStateException(
-              s"read schema contains field named '$name' that is not in the data schema")
->>>>>>> a409013c
           }
         }
         new Table(columns: _*)
