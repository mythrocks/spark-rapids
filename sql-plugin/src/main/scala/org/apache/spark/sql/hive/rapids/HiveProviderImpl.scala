/*
 * Copyright (c) 2022, NVIDIA CORPORATION.
 *
 * Licensed under the Apache License, Version 2.0 (the "License");
 * you may not use this file except in compliance with the License.
 * You may obtain a copy of the License at
 *
 *     http://www.apache.org/licenses/LICENSE-2.0
 *
 * Unless required by applicable law or agreed to in writing, software
 * distributed under the License is distributed on an "AS IS" BASIS,
 * WITHOUT WARRANTIES OR CONDITIONS OF ANY KIND, either express or implied.
 * See the License for the specific language governing permissions and
 * limitations under the License.
 */

package org.apache.spark.sql.hive.rapids

import com.nvidia.spark.RapidsUDF
import com.nvidia.spark.rapids.{DataWritingCommandRule, ExecChecks, ExecRule, ExprChecks, ExprMeta, ExprRule, GpuExec, GpuExpression, GpuOverrides, HiveProvider, OptimizedCreateHiveTableAsSelectCommandMeta, RapidsConf, RepeatingParamCheck, SparkPlanMeta, TypeSig}
import com.nvidia.spark.rapids.GpuUserDefinedFunction.udfTypeSig

import org.apache.spark.sql.catalyst.catalog.CatalogStorageFormat
import org.apache.spark.sql.catalyst.expressions.Expression
import org.apache.spark.sql.execution.SparkPlan
import org.apache.spark.sql.execution.command.DataWritingCommand
import org.apache.spark.sql.hive.{HiveGenericUDF, HiveSimpleUDF}
import org.apache.spark.sql.hive.execution.{HiveTableScanExec, OptimizedCreateHiveTableAsSelectCommand}

class HiveProviderImpl extends HiveProvider {

  /**
   * Builds the data writing command rules that are specific to spark-hive Catalyst nodes.
   */
  override def getDataWriteCmds: Map[Class[_ <: DataWritingCommand],
      DataWritingCommandRule[_ <: DataWritingCommand]] = Seq (
    GpuOverrides.dataWriteCmd[OptimizedCreateHiveTableAsSelectCommand](
      "Create a Hive table from a query result using Spark data source APIs",
      (a, conf, p, r) => new OptimizedCreateHiveTableAsSelectCommandMeta(a, conf, p, r))
  ).map(r => (r.getClassFor.asSubclass(classOf[DataWritingCommand]), r)).toMap

  /**
   * Builds the expression rules that are specific to spark-hive Catalyst nodes.
   */
  override def getExprs: Map[Class[_ <: Expression], ExprRule[_ <: Expression]] = {
    Seq(
      GpuOverrides.expr[HiveSimpleUDF](
        "Hive UDF, the UDF can choose to implement a RAPIDS accelerated interface to" +
            " get better performance",
        ExprChecks.projectOnly(
          udfTypeSig,
          TypeSig.all,
          repeatingParamCheck = Some(RepeatingParamCheck("param", udfTypeSig, TypeSig.all))),
        (a, conf, p, r) => new ExprMeta[HiveSimpleUDF](a, conf, p, r) {
          private val opRapidsFunc = a.function match {
            case rapidsUDF: RapidsUDF => Some(rapidsUDF)
            case _ => None
          }

          override def tagExprForGpu(): Unit = {
            if (opRapidsFunc.isEmpty && !conf.isCpuBasedUDFEnabled) {
              willNotWorkOnGpu(s"Hive SimpleUDF ${a.name} implemented by " +
                  s"${a.funcWrapper.functionClassName} does not provide a GPU implementation " +
                  s"and CPU-based UDFs are not enabled by `${RapidsConf.ENABLE_CPU_BASED_UDF.key}`")
            }
          }

          override def convertToGpu(): GpuExpression = {
            opRapidsFunc.map { _ =>
              // We use the original HiveGenericUDF `deterministic` method as a proxy
              // for simplicity.
              GpuHiveSimpleUDF(
                a.name,
                a.funcWrapper,
                childExprs.map(_.convertToGpu()),
                a.dataType,
                a.deterministic)
            }.getOrElse {
              // This `require` is just for double check.
              require(conf.isCpuBasedUDFEnabled)
              GpuRowBasedHiveSimpleUDF(
                a.name,
                a.funcWrapper,
                childExprs.map(_.convertToGpu()))
            }
          }
        }),
      GpuOverrides.expr[HiveGenericUDF](
        "Hive Generic UDF, the UDF can choose to implement a RAPIDS accelerated interface to" +
            " get better performance",
        ExprChecks.projectOnly(
          udfTypeSig,
          TypeSig.all,
          repeatingParamCheck = Some(RepeatingParamCheck("param", udfTypeSig, TypeSig.all))),
        (a, conf, p, r) => new ExprMeta[HiveGenericUDF](a, conf, p, r) {
          private val opRapidsFunc = a.function match {
            case rapidsUDF: RapidsUDF => Some(rapidsUDF)
            case _ => None
          }

          override def tagExprForGpu(): Unit = {
            if (opRapidsFunc.isEmpty && !conf.isCpuBasedUDFEnabled) {
              willNotWorkOnGpu(s"Hive GenericUDF ${a.name} implemented by " +
                  s"${a.funcWrapper.functionClassName} does not provide a GPU implementation " +
                  s"and CPU-based UDFs are not enabled by `${RapidsConf.ENABLE_CPU_BASED_UDF.key}`")
            }
          }

          override def convertToGpu(): GpuExpression = {
            opRapidsFunc.map { _ =>
              // We use the original HiveGenericUDF `deterministic` method as a proxy
              // for simplicity.
              GpuHiveGenericUDF(
                a.name,
                a.funcWrapper,
                childExprs.map(_.convertToGpu()),
                a.dataType,
                a.deterministic,
                a.foldable)
            }.getOrElse {
              // This `require` is just for double check.
              require(conf.isCpuBasedUDFEnabled)
              GpuRowBasedHiveGenericUDF(
                a.name,
                a.funcWrapper,
                childExprs.map(_.convertToGpu()))
            }
          }
        })
    ).map(r => (r.getClassFor.asSubclass(classOf[Expression]), r)).toMap
  }

  override def getExecs: Map[Class[_ <: SparkPlan], ExecRule[_ <: SparkPlan]] =
    Seq(
      GpuOverrides.exec[HiveTableScanExec](
        desc = "Scan Exec to read Hive delimited text tables",
        ExecChecks(
          TypeSig.commonCudfTypes + TypeSig.DECIMAL_128,
          TypeSig.all),
        (p, conf, parent, r) => new SparkPlanMeta[HiveTableScanExec](p, conf, parent, r) {

          private def flagIfUnsupportedStorageFormat(storage: CatalogStorageFormat): Unit = {
            val textInputFormat      = "org.apache.hadoop.mapred.TextInputFormat"
            val lazySimpleSerDe      = "org.apache.hadoop.hive.serde2.lazy.LazySimpleSerDe"
            val serializationKey     = "serialization.format"
            val ctrlASeparatedFormat = "1" // Implying '^A' field delimiter.
            val lineDelimiterKey     = "line.delim"
            val escapeDelimiterKey   = "escape.delim"
            val newLine              = "\n"

            if (storage.inputFormat.getOrElse("") != textInputFormat) {
              willNotWorkOnGpu(s"unsupported input-format found: ${storage.inputFormat}, " +
                s"only $textInputFormat is currently supported")
            }

            if (storage.serde.getOrElse("") != lazySimpleSerDe) {
              willNotWorkOnGpu(s"unsupported serde found: ${storage.serde}, " +
                s"only $lazySimpleSerDe is currently supported")
            }

            val serializationFormat = storage.properties.getOrElse(serializationKey, "")
            if (serializationFormat != ctrlASeparatedFormat) {
              willNotWorkOnGpu(s"unsupported serialization format found: " +
                s"$serializationFormat, " +
                s"only \'^A\' separated text input (i.e. serialization.format=1) " +
                s"is currently supported")
            }

            val lineTerminator = storage.properties.getOrElse(lineDelimiterKey, newLine)
            if (lineTerminator != newLine) {
              willNotWorkOnGpu(s"unsupported line terminator found: " +
                s"$lineTerminator, " +
                s"only newline (\\n) separated text input  is currently supported")
            }

            if (!storage.properties.getOrElse(escapeDelimiterKey, "").equals("")) {
              willNotWorkOnGpu("escapes are not currently supported")
            }
          }

          private def checkIfEnabled(): Unit = {
            if (!conf.isHiveDelimitedTextEnabled) {
<<<<<<< HEAD
              willNotWorkOnGpu("hive text I/O has been disabled. To enable this, " +
                               s"set ${RapidsConf.ENABLE_HIVE_TEXT} to true")
            }
            if (!conf.isHiveDelimitedTextReadEnabled) {
              willNotWorkOnGpu("reading hive delimited text tables has been disabled, " +
=======
              willNotWorkOnGpu("Hive text I/O has been disabled. To enable this, " +
                               s"set ${RapidsConf.ENABLE_HIVE_TEXT} to true")
            }
            if (!conf.isHiveDelimitedTextReadEnabled) {
              willNotWorkOnGpu("reading Hive delimited text tables has been disabled, " +
>>>>>>> 6bc1c052
                               s"to enable this, set ${RapidsConf.ENABLE_HIVE_TEXT_READ} to true")
            }
          }

          override def tagPlanForGpu(): Unit = {
            checkIfEnabled()
            val tableRelation = wrapped.relation
            // Check that the table and all participating partitions
            // are '^A' separated.
            flagIfUnsupportedStorageFormat(tableRelation.tableMeta.storage)
            if (tableRelation.isPartitioned) {
              tableRelation.prunedPartitions.getOrElse(Seq.empty)
                                            .map(_.storage)
                                            .foreach(flagIfUnsupportedStorageFormat)
            }
          }

          override def convertToGpu(): GpuExec = {
            GpuHiveTableScanExec(wrapped.requestedAttributes,
              wrapped.relation,
              wrapped.partitionPruningPred)
          }
        })
    ).collect { case r if r != null => (r.getClassFor.asSubclass(classOf[SparkPlan]), r) }.toMap
}<|MERGE_RESOLUTION|>--- conflicted
+++ resolved
@@ -180,19 +180,11 @@
 
           private def checkIfEnabled(): Unit = {
             if (!conf.isHiveDelimitedTextEnabled) {
-<<<<<<< HEAD
-              willNotWorkOnGpu("hive text I/O has been disabled. To enable this, " +
-                               s"set ${RapidsConf.ENABLE_HIVE_TEXT} to true")
-            }
-            if (!conf.isHiveDelimitedTextReadEnabled) {
-              willNotWorkOnGpu("reading hive delimited text tables has been disabled, " +
-=======
               willNotWorkOnGpu("Hive text I/O has been disabled. To enable this, " +
                                s"set ${RapidsConf.ENABLE_HIVE_TEXT} to true")
             }
             if (!conf.isHiveDelimitedTextReadEnabled) {
               willNotWorkOnGpu("reading Hive delimited text tables has been disabled, " +
->>>>>>> 6bc1c052
                                s"to enable this, set ${RapidsConf.ENABLE_HIVE_TEXT_READ} to true")
             }
           }
