--- conflicted
+++ resolved
@@ -546,7 +546,7 @@
    */
   override def castStringToDate(input: ColumnVector, dt: DType): ColumnVector = {
     // Filter out any dates that do not conform to the `yyyy-MM-dd` format.
-    val supportedDateRegex = raw"\A\d{4}-\d{2}-\d{2}\Z";
+    val supportedDateRegex = raw"\A\d{4}-\d{2}-\d{2}\Z"
     val regexFiltered = withResource(input.matchesRe(supportedDateRegex)) { matchesRegex =>
       withResource(Scalar.fromNull(DType.STRING)) { nullString =>
         matchesRegex.ifElse(input, nullString)
@@ -562,7 +562,6 @@
       }
     }
   }
-<<<<<<< HEAD
 
   override def castStringToTimestamp(lhs: ColumnVector, sparkFormat: String, dType: DType)
   : ColumnVector = {
@@ -602,6 +601,4 @@
       }
     }
   }
-=======
->>>>>>> 5b339b58
 }