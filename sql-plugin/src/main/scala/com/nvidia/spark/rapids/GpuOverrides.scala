/*
 * Copyright (c) 2019-2024, NVIDIA CORPORATION.
 *
 * Licensed under the Apache License, Version 2.0 (the "License");
 * you may not use this file except in compliance with the License.
 * You may obtain a copy of the License at
 *
 *     http://www.apache.org/licenses/LICENSE-2.0
 *
 * Unless required by applicable law or agreed to in writing, software
 * distributed under the License is distributed on an "AS IS" BASIS,
 * WITHOUT WARRANTIES OR CONDITIONS OF ANY KIND, either express or implied.
 * See the License for the specific language governing permissions and
 * limitations under the License.
 */

package com.nvidia.spark.rapids

import java.time.ZoneId

import scala.collection.mutable.ListBuffer
import scala.reflect.ClassTag
import scala.util.control.NonFatal

import ai.rapids.cudf.DType
import com.nvidia.spark.rapids.RapidsConf.{SUPPRESS_PLANNING_FAILURE, TEST_CONF}
import com.nvidia.spark.rapids.jni.GpuTimeZoneDB
import com.nvidia.spark.rapids.shims._
import com.nvidia.spark.rapids.window.{GpuDenseRank, GpuLag, GpuLead, GpuPercentRank, GpuRank, GpuRowNumber, GpuSpecialFrameBoundary, GpuWindowExecMeta, GpuWindowSpecDefinitionMeta}
import org.apache.hadoop.fs.Path

import org.apache.spark.internal.Logging
import org.apache.spark.rapids.shims.GpuShuffleExchangeExec
import org.apache.spark.sql.{DataFrame, SparkSession}
import org.apache.spark.sql.catalyst.expressions._
import org.apache.spark.sql.catalyst.expressions.aggregate._
import org.apache.spark.sql.catalyst.expressions.rapids.TimeStamp
import org.apache.spark.sql.catalyst.json.rapids.GpuJsonScan
import org.apache.spark.sql.catalyst.json.rapids.GpuJsonScan.JsonToStructsReaderType
import org.apache.spark.sql.catalyst.optimizer.NormalizeNaNAndZero
import org.apache.spark.sql.catalyst.plans.physical._
import org.apache.spark.sql.catalyst.rules.Rule
import org.apache.spark.sql.catalyst.trees.TreeNodeTag
import org.apache.spark.sql.catalyst.util.{ArrayData, DateTimeUtils}
import org.apache.spark.sql.connector.read.Scan
import org.apache.spark.sql.execution._
import org.apache.spark.sql.execution.adaptive.{AdaptiveSparkPlanExec, BroadcastQueryStageExec, QueryStageExec, ShuffleQueryStageExec}
import org.apache.spark.sql.execution.aggregate.{HashAggregateExec, ObjectHashAggregateExec, SortAggregateExec}
import org.apache.spark.sql.execution.columnar.InMemoryTableScanExec
import org.apache.spark.sql.execution.command.{DataWritingCommand, DataWritingCommandExec, ExecutedCommandExec, RunnableCommand}
import org.apache.spark.sql.execution.datasources.{InsertIntoHadoopFsRelationCommand, SaveIntoDataSourceCommand}
import org.apache.spark.sql.execution.datasources.csv.CSVFileFormat
import org.apache.spark.sql.execution.datasources.json.JsonFileFormat
import org.apache.spark.sql.execution.datasources.parquet.ParquetFileFormat
import org.apache.spark.sql.execution.datasources.text.TextFileFormat
import org.apache.spark.sql.execution.datasources.v2._
import org.apache.spark.sql.execution.datasources.v2.csv.CSVScan
import org.apache.spark.sql.execution.datasources.v2.json.JsonScan
import org.apache.spark.sql.execution.exchange.{BroadcastExchangeExec, ENSURE_REQUIREMENTS, ReusedExchangeExec, ShuffleExchangeExec}
import org.apache.spark.sql.execution.joins._
import org.apache.spark.sql.execution.python._
import org.apache.spark.sql.execution.window.WindowExec
import org.apache.spark.sql.hive.rapids.GpuHiveOverrides
import org.apache.spark.sql.internal.SQLConf
import org.apache.spark.sql.rapids._
import org.apache.spark.sql.rapids.aggregate._
import org.apache.spark.sql.rapids.catalyst.expressions.GpuRand
import org.apache.spark.sql.rapids.execution._
import org.apache.spark.sql.rapids.execution.python._
import org.apache.spark.sql.rapids.execution.python.GpuFlatMapGroupsInPandasExecMeta
import org.apache.spark.sql.rapids.shims.{GpuAscii, GpuMapInPandasExecMeta, GpuTimeAdd}
import org.apache.spark.sql.rapids.zorder.ZOrderRules
import org.apache.spark.sql.types._
import org.apache.spark.unsafe.types.{CalendarInterval, UTF8String}

/**
 * Base class for all ReplacementRules
 * @param doWrap wraps a part of the plan in a [[RapidsMeta]] for further processing.
 * @param desc a description of what this part of the plan does.
 * @param tag metadata used to determine what INPUT is at runtime.
 * @tparam INPUT the exact type of the class we are wrapping.
 * @tparam BASE the generic base class for this type of stage, i.e. SparkPlan, Expression, etc.
 * @tparam WRAP_TYPE base class that should be returned by doWrap.
 */
abstract class ReplacementRule[INPUT <: BASE, BASE, WRAP_TYPE <: RapidsMeta[INPUT, BASE, _]](
    protected var doWrap: (
        INPUT,
        RapidsConf,
        Option[RapidsMeta[_, _, _]],
        DataFromReplacementRule) => WRAP_TYPE,
    protected var desc: String,
    protected val checks: Option[TypeChecks[_]],
    final val tag: ClassTag[INPUT]) extends DataFromReplacementRule {

  private var _incompatDoc: Option[String] = None
  private var _disabledDoc: Option[String] = None
  private var _visible: Boolean = true

  def isVisible: Boolean = _visible
  def description: String = desc

  override def incompatDoc: Option[String] = _incompatDoc
  override def disabledMsg: Option[String] = _disabledDoc
  override def getChecks: Option[TypeChecks[_]] = checks

  /**
   * Mark this expression as incompatible with the original Spark version
   * @param str a description of how it is incompatible.
   * @return this for chaining.
   */
  final def incompat(str: String) : this.type = {
    _incompatDoc = Some(str)
    this
  }

  /**
   * Mark this expression as disabled by default.
   * @param str a description of why it is disabled by default.
   * @return this for chaining.
   */
  final def disabledByDefault(str: String) : this.type = {
    _disabledDoc = Some(str)
    this
  }

  final def invisible(): this.type = {
    _visible = false
    this
  }

  /**
   * Provide a function that will wrap a spark type in a [[RapidsMeta]] instance that is used for
   * conversion to a GPU version.
   * @param func the function
   * @return this for chaining.
   */
  final def wrap(func: (
      INPUT,
      RapidsConf,
      Option[RapidsMeta[_, _, _]],
      DataFromReplacementRule) => WRAP_TYPE): this.type = {
    doWrap = func
    this
  }

  /**
   * Set a description of what the operation does.
   * @param str the description.
   * @return this for chaining
   */
  final def desc(str: String): this.type = {
    this.desc = str
    this
  }

  private var confKeyCache: String = null
  protected val confKeyPart: String

  override def confKey: String = {
    if (confKeyCache == null) {
      confKeyCache = "spark.rapids.sql." + confKeyPart + "." + tag.runtimeClass.getSimpleName
    }
    confKeyCache
  }

  def notes(): Option[String] = if (incompatDoc.isDefined) {
    Some(s"This is not 100% compatible with the Spark version because ${incompatDoc.get}")
  } else if (disabledMsg.isDefined) {
    Some(s"This is disabled by default because ${disabledMsg.get}")
  } else {
    None
  }

  def confHelp(asTable: Boolean = false, sparkSQLFunctions: Option[String] = None): Unit = {
    if (_visible) {
      val notesMsg = notes()
      if (asTable) {
        import ConfHelper.makeConfAnchor
        print(s"${makeConfAnchor(confKey)}")
        if (sparkSQLFunctions.isDefined) {
          print(s"|${sparkSQLFunctions.get}")
        }
        val incompatOps = RapidsConf.INCOMPATIBLE_OPS.asInstanceOf[ConfEntryWithDefault[Boolean]]
        val expressionEnabled = disabledMsg.isEmpty &&
          (incompatDoc.isEmpty || incompatOps.defaultValue)
        print(s"|$desc|$expressionEnabled|")
        if (notesMsg.isDefined) {
          print(s"${notesMsg.get}")
        } else {
          print("None")
        }
        println("|")
      } else {
        println(s"$confKey:")
        println(s"\tEnable (true) or disable (false) the $tag $operationName.")
        if (sparkSQLFunctions.isDefined) {
          println(s"\tsql function: ${sparkSQLFunctions.get}")
        }
        println(s"\t$desc")
        if (notesMsg.isDefined) {
          println(s"\t${notesMsg.get}")
        }
        println(s"\tdefault: ${notesMsg.isEmpty}")
        println()
      }
    }
  }

  final def wrap(
      op: BASE,
      conf: RapidsConf,
      parent: Option[RapidsMeta[_, _, _]],
      r: DataFromReplacementRule): WRAP_TYPE = {
    doWrap(op.asInstanceOf[INPUT], conf, parent, r)
  }

  def getClassFor: Class[_] = tag.runtimeClass
}

/**
 * Holds everything that is needed to replace an Expression with a GPU enabled version.
 */
class ExprRule[INPUT <: Expression](
    doWrap: (
        INPUT,
        RapidsConf,
        Option[RapidsMeta[_, _, _]],
        DataFromReplacementRule) => BaseExprMeta[INPUT],
    desc: String,
    checks: Option[ExprChecks],
    tag: ClassTag[INPUT])
  extends ReplacementRule[INPUT, Expression, BaseExprMeta[INPUT]](
    doWrap, desc, checks, tag) {

  override val confKeyPart = "expression"
  override val operationName = "Expression"
}

/**
 * Holds everything that is needed to replace a `Scan` with a GPU enabled version.
 */
class ScanRule[INPUT <: Scan](
    doWrap: (
        INPUT,
        RapidsConf,
        Option[RapidsMeta[_, _, _]],
        DataFromReplacementRule) => ScanMeta[INPUT],
    desc: String,
    tag: ClassTag[INPUT])
  extends ReplacementRule[INPUT, Scan, ScanMeta[INPUT]](
    doWrap, desc, None, tag) {

  override val confKeyPart: String = "input"
  override val operationName: String = "Input"
}

/**
 * Holds everything that is needed to replace a `Partitioning` with a GPU enabled version.
 */
class PartRule[INPUT <: Partitioning](
    doWrap: (
        INPUT,
        RapidsConf,
        Option[RapidsMeta[_, _, _]],
        DataFromReplacementRule) => PartMeta[INPUT],
    desc: String,
    checks: Option[PartChecks],
    tag: ClassTag[INPUT])
  extends ReplacementRule[INPUT, Partitioning, PartMeta[INPUT]](
    doWrap, desc, checks, tag) {

  override val confKeyPart: String = "partitioning"
  override val operationName: String = "Partitioning"
}

/**
 * Holds everything that is needed to replace a `SparkPlan` with a GPU enabled version.
 */
class ExecRule[INPUT <: SparkPlan](
    doWrap: (
        INPUT,
        RapidsConf,
        Option[RapidsMeta[_, _, _]],
        DataFromReplacementRule) => SparkPlanMeta[INPUT],
    desc: String,
    checks: Option[ExecChecks],
    tag: ClassTag[INPUT])
  extends ReplacementRule[INPUT, SparkPlan, SparkPlanMeta[INPUT]](
    doWrap, desc, checks, tag) {

  // TODO finish this...

  override val confKeyPart: String = "exec"
  override val operationName: String = "Exec"
}

/**
 * Holds everything that is needed to replace a `DataWritingCommand` with a
 * GPU enabled version.
 */
class DataWritingCommandRule[INPUT <: DataWritingCommand](
    doWrap: (
        INPUT,
        RapidsConf,
        Option[RapidsMeta[_, _, _]],
        DataFromReplacementRule) => DataWritingCommandMeta[INPUT],
    desc: String,
    tag: ClassTag[INPUT])
    extends ReplacementRule[INPUT, DataWritingCommand, DataWritingCommandMeta[INPUT]](
      doWrap, desc, None, tag) {

  override val confKeyPart: String = "output"
  override val operationName: String = "Output"
}

final class InsertIntoHadoopFsRelationCommandMeta(
    cmd: InsertIntoHadoopFsRelationCommand,
    conf: RapidsConf,
    parent: Option[RapidsMeta[_, _, _]],
    rule: DataFromReplacementRule)
    extends DataWritingCommandMeta[InsertIntoHadoopFsRelationCommand](cmd, conf, parent, rule) {

  private var fileFormat: Option[ColumnarFileFormat] = None

  override def tagSelfForGpuInternal(): Unit = {
    if (cmd.bucketSpec.isDefined) {
      willNotWorkOnGpu("bucketing is not supported")
    }

    val spark = SparkSession.active
    val formatCls = cmd.fileFormat.getClass
    fileFormat = if (formatCls == classOf[CSVFileFormat]) {
      willNotWorkOnGpu("CSV output is not supported")
      None
    } else if (formatCls == classOf[JsonFileFormat]) {
      willNotWorkOnGpu("JSON output is not supported")
      None
    } else if (GpuOrcFileFormat.isSparkOrcFormat(formatCls)) {
      GpuOrcFileFormat.tagGpuSupport(this, spark, cmd.options, cmd.query.schema)
    } else if (formatCls == classOf[ParquetFileFormat]) {
      GpuParquetFileFormat.tagGpuSupport(this, spark, cmd.options, cmd.query.schema)
    } else if (formatCls == classOf[TextFileFormat]) {
      willNotWorkOnGpu("text output is not supported")
      None
    } else {
      willNotWorkOnGpu(s"unknown file format: ${formatCls.getCanonicalName}")
      None
    }
  }

  override def convertToGpu(): GpuDataWritingCommand = {
    val format = fileFormat.getOrElse(
      throw new IllegalStateException("fileFormat missing, tagSelfForGpu not called?"))

    GpuInsertIntoHadoopFsRelationCommand(
      cmd.outputPath,
      cmd.staticPartitions,
      cmd.ifPartitionNotExists,
      cmd.partitionColumns,
      cmd.bucketSpec,
      format,
      cmd.options,
      cmd.query,
      cmd.mode,
      cmd.catalogTable,
      cmd.fileIndex,
      cmd.outputColumnNames,
      conf.stableSort,
      conf.concurrentWriterPartitionFlushSize)
  }
}

/**
 * Holds everything that is needed to replace a `RunnableCommand` with a
 * GPU enabled version.
 */
class RunnableCommandRule[INPUT <: RunnableCommand](
    doWrap: (
        INPUT,
            RapidsConf,
            Option[RapidsMeta[_, _, _]],
            DataFromReplacementRule) => RunnableCommandMeta[INPUT],
    desc: String,
    tag: ClassTag[INPUT])
    extends ReplacementRule[INPUT, RunnableCommand, RunnableCommandMeta[INPUT]](
      doWrap, desc, None, tag) {

  override val confKeyPart: String = "command"
  override val operationName: String = "Command"
}

/**
 * Listener trait so that tests can confirm that the expected optimizations are being applied
 */
trait GpuOverridesListener {
  def optimizedPlan(
      plan: SparkPlanMeta[SparkPlan],
      sparkPlan: SparkPlan,
      costOptimizations: Seq[Optimization]): Unit
}

sealed trait FileFormatType
object CsvFormatType extends FileFormatType {
  override def toString = "CSV"
}
object HiveDelimitedTextFormatType extends FileFormatType {
  override def toString = "HiveText"
}
object ParquetFormatType extends FileFormatType {
  override def toString = "Parquet"
}
object OrcFormatType extends FileFormatType {
  override def toString = "ORC"
}
object JsonFormatType extends FileFormatType {
  override def toString = "JSON"
}
object AvroFormatType extends FileFormatType {
  override def toString = "Avro"
}
object IcebergFormatType extends FileFormatType {
  override def toString = "Iceberg"
}
object DeltaFormatType extends FileFormatType {
  override def toString = "Delta"
}

sealed trait FileFormatOp
object ReadFileOp extends FileFormatOp {
  override def toString = "read"
}
object WriteFileOp extends FileFormatOp {
  override def toString = "write"
}

object GpuOverrides extends Logging {
  val FLOAT_DIFFERS_GROUP_INCOMPAT =
    "when enabling these, there may be extra groups produced for floating point grouping " +
    "keys (e.g. -0.0, and 0.0)"
  val CASE_MODIFICATION_INCOMPAT =
    "the Unicode version used by cuDF and the JVM may differ, resulting in some " +
    "corner-case characters not changing case correctly."
  val UTC_TIMEZONE_ID = ZoneId.of("UTC").normalized()
  // Based on https://docs.oracle.com/javase/8/docs/api/java/util/regex/Pattern.html
  private[this] lazy val regexList: Seq[String] = Seq("\\", "\u0000", "\\x", "\t", "\n", "\r",
    "\f", "\\a", "\\e", "\\cx", "[", "]", "^", "&", ".", "*", "\\d", "\\D", "\\h", "\\H", "\\s",
    "\\S", "\\v", "\\V", "\\w", "\\w", "\\p", "$", "\\b", "\\B", "\\A", "\\G", "\\Z", "\\z", "\\R",
    "?", "|", "(", ")", "{", "}", "\\k", "\\Q", "\\E", ":", "!", "<=", ">")
  val regexMetaChars = ".$^[]\\|?*+(){}"
  /**
   * Provides a way to log an info message about how long an operation took in milliseconds.
   */
  def logDuration[T](shouldLog: Boolean, msg: Double => String)(block: => T): T = {
    val start = System.nanoTime()
    val ret = block
    val end = System.nanoTime()
    if (shouldLog) {
      val timeTaken = (end - start).toDouble / java.util.concurrent.TimeUnit.MILLISECONDS.toNanos(1)
      logInfo(msg(timeTaken))
    }
    ret
  }

  val gpuCommonTypes = TypeSig.commonCudfTypes + TypeSig.NULL + TypeSig.DECIMAL_128

  val pluginSupportedOrderableSig: TypeSig = (gpuCommonTypes + TypeSig.STRUCT).nested()

  private[this] def isStructType(dataType: DataType) = dataType match {
    case StructType(_) => true
    case _ => false
  }

  private[this] def isArrayOfStructType(dataType: DataType) = dataType match {
    case ArrayType(elementType, _) =>
      elementType match {
        case StructType(_) => true
        case _ => false
      }
    case _ => false
  }

  // this listener mechanism is global and is intended for use by unit tests only
  private lazy val listeners: ListBuffer[GpuOverridesListener] =
    new ListBuffer[GpuOverridesListener]()

  def addListener(listener: GpuOverridesListener): Unit = {
    listeners += listener
  }

  def removeListener(listener: GpuOverridesListener): Unit = {
    listeners -= listener
  }

  def removeAllListeners(): Unit = {
    listeners.clear()
  }

  private def convertPartToGpuIfPossible(part: Partitioning, conf: RapidsConf): Partitioning = {
    part match {
      case _: GpuPartitioning => part
      case _ =>
        val wrapped = wrapPart(part, conf, None)
        wrapped.tagForGpu()
        if (wrapped.canThisBeReplaced) {
          wrapped.convertToGpu()
        } else {
          part
        }
    }
  }

  /**
   * Removes unnecessary CPU shuffles that Spark can add to the plan when it does not realize
   * a GPU partitioning satisfies a CPU distribution because CPU and GPU expressions are not
   * semantically equal.
   */
  def removeExtraneousShuffles(plan: SparkPlan, conf: RapidsConf): SparkPlan = {
    plan.transformUp {
      case cpuShuffle: ShuffleExchangeExec =>
        cpuShuffle.child match {
          case sqse: ShuffleQueryStageExec =>
            GpuTransitionOverrides.getNonQueryStagePlan(sqse) match {
              case gpuShuffle: GpuShuffleExchangeExecBase =>
                val converted = convertPartToGpuIfPossible(cpuShuffle.outputPartitioning, conf)
                if (converted == gpuShuffle.outputPartitioning) {
                  sqse
                } else {
                  cpuShuffle
                }
              case _ => cpuShuffle
            }
          case _ => cpuShuffle
        }
    }
  }

  /**
   * On some Spark platforms, AQE planning can result in old CPU exchanges being placed in the
   * plan even after they have been replaced previously. This looks for subquery reuses of CPU
   * exchanges that can be replaced with recently planned GPU exchanges that match the original
   * CPU plan
   */
  def fixupCpuReusedExchanges(plan: SparkPlan): SparkPlan = {
    plan.transformUp {
      case bqse: BroadcastQueryStageExec =>
        bqse.plan match {
          case ReusedExchangeExec(output, b: BroadcastExchangeExec) =>
            val cpuCanonical = b.canonicalized.asInstanceOf[BroadcastExchangeExec]
            val gpuExchange = ExchangeMappingCache.findGpuExchangeReplacement(cpuCanonical)
            gpuExchange.map { g =>
              SparkShimImpl.newBroadcastQueryStageExec(bqse, ReusedExchangeExec(output, g))
            }.getOrElse(bqse)
          case _ => bqse
        }
    }
  }

  /**
   * Searches the plan for ReusedExchangeExec instances containing a GPU shuffle where the
   * output types between the two plan nodes do not match. In such a case the ReusedExchangeExec
   * will be updated to match the GPU shuffle output types.
   */
  def fixupReusedExchangeOutputs(plan: SparkPlan): SparkPlan = {
    def outputTypesMatch(a: Seq[Attribute], b: Seq[Attribute]): Boolean =
      a.corresponds(b)((x, y) => x.dataType == y.dataType)
    plan.transformUp {
      case sqse: ShuffleQueryStageExec =>
        sqse.plan match {
          case ReusedExchangeExec(output, gsee: GpuShuffleExchangeExecBase) if (
              !outputTypesMatch(output, gsee.output)) =>
            val newOutput = sqse.plan.output.zip(gsee.output).map { case (c, g) =>
              assert(c.isInstanceOf[AttributeReference] && g.isInstanceOf[AttributeReference],
                s"Expected AttributeReference but found $c and $g")
              AttributeReference(c.name, g.dataType, c.nullable, c.metadata)(c.exprId, c.qualifier)
            }
            AQEUtils.newReuseInstance(sqse, newOutput)
          case _ => sqse
        }
    }
  }

  @scala.annotation.tailrec
  def extractLit(exp: Expression): Option[Literal] = exp match {
    case l: Literal => Some(l)
    case a: Alias => extractLit(a.child)
    case _ => None
  }

  def isOfType(l: Option[Literal], t: DataType): Boolean = l.exists(_.dataType == t)

  def isStringLit(exp: Expression): Boolean =
    isOfType(extractLit(exp), StringType)

  def extractStringLit(exp: Expression): Option[String] = extractLit(exp) match {
    case Some(Literal(v: UTF8String, StringType)) =>
      val s = if (v == null) null else v.toString
      Some(s)
    case _ => None
  }

  def isLit(exp: Expression): Boolean = extractLit(exp).isDefined

  def isNullLit(lit: Literal): Boolean = {
    lit.value == null
  }

  def isSupportedStringReplacePattern(strLit: String): Boolean = {
    // check for regex special characters, except for \u0000 which we can support
    !regexList.filterNot(_ == "\u0000").exists(pattern => strLit.contains(pattern))
  }

  def isSupportedStringReplacePattern(exp: Expression): Boolean = {
    extractLit(exp) match {
      case Some(Literal(null, _)) => false
      case Some(Literal(value: UTF8String, DataTypes.StringType)) =>
        val strLit = value.toString
        if (strLit.isEmpty) {
          false
        } else {
          // check for regex special characters, except for \u0000 which we can support
          isSupportedStringReplacePattern(strLit)
        }
      case _ => false
    }
  }

  def isUTCTimezone(timezoneId: ZoneId): Boolean = {
    timezoneId.normalized() == UTC_TIMEZONE_ID
  }

  def isUTCTimezone(timezoneIdStr: String): Boolean = {
    isUTCTimezone(GpuTimeZoneDB.getZoneId(timezoneIdStr))
  }

  def isUTCTimezone(): Boolean = {
    val zoneId = DateTimeUtils.getZoneId(SQLConf.get.sessionLocalTimeZone)
    isUTCTimezone(zoneId.normalized())
  }

  def areAllSupportedTypes(types: DataType*): Boolean = types.forall(isSupportedType(_))

  /**
   * Is this particular type supported or not.
   * @param dataType the type to check
   * @param allowNull should NullType be allowed
   * @param allowDecimal should DecimalType be allowed
   * @param allowBinary should BinaryType be allowed
   * @param allowCalendarInterval should CalendarIntervalType be allowed
   * @param allowArray should ArrayType be allowed
   * @param allowStruct should StructType be allowed
   * @param allowStringMaps should a Map[String, String] specifically be allowed
   * @param allowMaps should MapType be allowed generically
   * @param allowNesting should nested types like array struct and map allow nested types
   *                     within them, or only primitive types.
   * @return true if it is allowed else false
   */
  def isSupportedType(dataType: DataType,
      allowNull: Boolean = false,
      allowDecimal: Boolean = false,
      allowBinary: Boolean = false,
      allowCalendarInterval: Boolean = false,
      allowArray: Boolean = false,
      allowStruct: Boolean = false,
      allowStringMaps: Boolean = false,
      allowMaps: Boolean = false,
      allowNesting: Boolean = false): Boolean = {
    def checkNested(dataType: DataType): Boolean = {
      isSupportedType(dataType,
        allowNull = allowNull,
        allowDecimal = allowDecimal,
        allowBinary = allowBinary && allowNesting,
        allowCalendarInterval = allowCalendarInterval && allowNesting,
        allowArray = allowArray && allowNesting,
        allowStruct = allowStruct && allowNesting,
        allowStringMaps = allowStringMaps && allowNesting,
        allowMaps = allowMaps && allowNesting,
        allowNesting = allowNesting)
    }
    dataType match {
      case BooleanType => true
      case ByteType => true
      case ShortType => true
      case IntegerType => true
      case LongType => true
      case FloatType => true
      case DoubleType => true
      case DateType => true
      case TimestampType => true
      case StringType => true
      case dt: DecimalType if allowDecimal => dt.precision <= DType.DECIMAL64_MAX_PRECISION
      case NullType => allowNull
      case BinaryType => allowBinary
      case CalendarIntervalType => allowCalendarInterval
      case ArrayType(elementType, _) if allowArray => checkNested(elementType)
      case MapType(StringType, StringType, _) if allowStringMaps => true
      case MapType(keyType, valueType, _) if allowMaps =>
        checkNested(keyType) && checkNested(valueType)
      case StructType(fields) if allowStruct =>
        fields.map(_.dataType).forall(checkNested)
      case _ => false
    }
  }

  /**
   * Checks to see if any expressions are a String Literal
   */
  def isAnyStringLit(expressions: Seq[Expression]): Boolean =
    expressions.exists(isStringLit)

  def isOrContainsFloatingPoint(dataType: DataType): Boolean =
    TrampolineUtil.dataTypeExistsRecursively(dataType, dt => dt == FloatType || dt == DoubleType)

  def isOrContainsDateOrTimestamp(dataType: DataType): Boolean =
    TrampolineUtil.dataTypeExistsRecursively(dataType, dt => dt == TimestampType || dt == DateType)

  def isOrContainsTimestamp(dataType: DataType): Boolean =
    TrampolineUtil.dataTypeExistsRecursively(dataType, dt => dt == TimestampType)

  /** Tries to predict whether an adaptive plan will end up with data on the GPU or not. */
  def probablyGpuPlan(adaptivePlan: AdaptiveSparkPlanExec, conf: RapidsConf): Boolean = {
    def findRootProcessingNode(plan: SparkPlan): SparkPlan = plan match {
      case p: AdaptiveSparkPlanExec => findRootProcessingNode(p.executedPlan)
      case p: QueryStageExec => findRootProcessingNode(p.plan)
      case p: ReusedSubqueryExec => findRootProcessingNode(p.child)
      case p: ReusedExchangeExec => findRootProcessingNode(p.child)
      case p => p
    }

    val aqeSubPlan = findRootProcessingNode(adaptivePlan.executedPlan)
    aqeSubPlan match {
      case _: GpuExec =>
        // plan is already on the GPU
        true
      case p =>
        // see if the root processing node of the current subplan will translate to the GPU
        val meta = GpuOverrides.wrapAndTagPlan(p, conf)
        meta.canThisBeReplaced
    }
  }

  def checkAndTagFloatAgg(dataType: DataType, conf: RapidsConf, meta: RapidsMeta[_,_,_]): Unit = {
    if (!conf.isFloatAggEnabled && isOrContainsFloatingPoint(dataType)) {
      meta.willNotWorkOnGpu("the GPU will aggregate floating point values in" +
          " parallel and the result is not always identical each time. This can cause" +
          " some Spark queries to produce an incorrect answer if the value is computed" +
          " more than once as part of the same query.  To enable this anyways set" +
          s" ${RapidsConf.ENABLE_FLOAT_AGG} to true.")
    }
  }

  /**
   * Helper function specific to ANSI mode for the aggregate functions that should
   * fallback, since we don't have the same overflow checks that Spark provides in
   * the CPU
   * @param checkType Something other than `None` triggers logic to detect whether
   *                  the agg should fallback in ANSI mode. Otherwise (None), it's
   *                  an automatic fallback.
   * @param meta agg expression meta
   */
  def checkAndTagAnsiAgg(checkType: Option[DataType], meta: AggExprMeta[_]): Unit = {
    val failOnError = SQLConf.get.ansiEnabled
    if (failOnError) {
      if (checkType.isDefined) {
        val typeToCheck = checkType.get
        val failedType = typeToCheck match {
          case _: DecimalType | LongType | IntegerType | ShortType | ByteType => true
          case _ =>  false
        }
        if (failedType) {
          meta.willNotWorkOnGpu(
            s"ANSI mode not supported for ${meta.expr} with $typeToCheck result type")
        }
      } else {
        // Average falls into this category, where it produces Doubles, but
        // internally it uses Double and Long, and Long could overflow (technically)
        // and failOnError given that it is based on catalyst Add.
        meta.willNotWorkOnGpu(
          s"ANSI mode not supported for ${meta.expr}")
      }
    }
  }

  def expr[INPUT <: Expression](
      desc: String,
      pluginChecks: ExprChecks,
      doWrap: (INPUT, RapidsConf, Option[RapidsMeta[_, _, _]], DataFromReplacementRule)
          => BaseExprMeta[INPUT])
      (implicit tag: ClassTag[INPUT]): ExprRule[INPUT] = {
    assert(desc != null)
    assert(doWrap != null)
    new ExprRule[INPUT](doWrap, desc, Some(pluginChecks), tag)
  }

  def scan[INPUT <: Scan](
      desc: String,
      doWrap: (INPUT, RapidsConf, Option[RapidsMeta[_, _, _]], DataFromReplacementRule)
          => ScanMeta[INPUT])
      (implicit tag: ClassTag[INPUT]): ScanRule[INPUT] = {
    assert(desc != null)
    assert(doWrap != null)
    new ScanRule[INPUT](doWrap, desc, tag)
  }

  def part[INPUT <: Partitioning](
      desc: String,
      checks: PartChecks,
      doWrap: (INPUT, RapidsConf, Option[RapidsMeta[_, _, _]], DataFromReplacementRule)
          => PartMeta[INPUT])
      (implicit tag: ClassTag[INPUT]): PartRule[INPUT] = {
    assert(desc != null)
    assert(doWrap != null)
    new PartRule[INPUT](doWrap, desc, Some(checks), tag)
  }

  /**
   * Create an exec rule that should never be replaced, because it is something that should always
   * run on the CPU, or should just be ignored totally for what ever reason.
   */
  def neverReplaceExec[INPUT <: SparkPlan](desc: String)
      (implicit tag: ClassTag[INPUT]): ExecRule[INPUT] = {
    assert(desc != null)
    def doWrap(
        exec: INPUT,
        conf: RapidsConf,
        p: Option[RapidsMeta[_, _, _]],
        cc: DataFromReplacementRule) =
      new DoNotReplaceOrWarnSparkPlanMeta[INPUT](exec, conf, p)
    new ExecRule[INPUT](doWrap, desc, None, tag).invisible()
  }

  def exec[INPUT <: SparkPlan](
      desc: String,
      pluginChecks: ExecChecks,
      doWrap: (INPUT, RapidsConf, Option[RapidsMeta[_, _, _]], DataFromReplacementRule)
          => SparkPlanMeta[INPUT])
    (implicit tag: ClassTag[INPUT]): ExecRule[INPUT] = {
    assert(desc != null)
    assert(doWrap != null)
    new ExecRule[INPUT](doWrap, desc, Some(pluginChecks), tag)
  }

  def dataWriteCmd[INPUT <: DataWritingCommand](
      desc: String,
      doWrap: (INPUT, RapidsConf, Option[RapidsMeta[_, _, _]], DataFromReplacementRule)
          => DataWritingCommandMeta[INPUT])
      (implicit tag: ClassTag[INPUT]): DataWritingCommandRule[INPUT] = {
    assert(desc != null)
    assert(doWrap != null)
    new DataWritingCommandRule[INPUT](doWrap, desc, tag)
  }

  def wrapExpr[INPUT <: Expression](
      expr: INPUT,
      conf: RapidsConf,
      parent: Option[RapidsMeta[_, _, _]]): BaseExprMeta[INPUT] =
    expressions.get(expr.getClass)
      .map(r => r.wrap(expr, conf, parent, r).asInstanceOf[BaseExprMeta[INPUT]])
      .getOrElse(new RuleNotFoundExprMeta(expr, conf, parent))

  val jsonStructReadTypes: TypeSig = (TypeSig.STRUCT + TypeSig.ARRAY +
      TypeSig.STRING + TypeSig.integral + TypeSig.fp + TypeSig.DECIMAL_128 + TypeSig.BOOLEAN +
      TypeSig.DATE + TypeSig.TIMESTAMP).nested()

  lazy val fileFormats: Map[FileFormatType, Map[FileFormatOp, FileFormatChecks]] = Map(
    (CsvFormatType, FileFormatChecks(
      cudfRead = TypeSig.commonCudfTypes + TypeSig.DECIMAL_128 +
        GpuTypeShims.additionalCsvSupportedTypes,
      cudfWrite = TypeSig.none,
      sparkSig = TypeSig.cpuAtomics)),
    (HiveDelimitedTextFormatType, FileFormatChecks(
      // Keep the supported types in sync with GpuHiveTextFileUtils.isSupportedType.
      cudfRead = TypeSig.commonCudfTypes + TypeSig.DECIMAL_128,
      cudfWrite = TypeSig.commonCudfTypes + TypeSig.DECIMAL_128,
      sparkSig = TypeSig.all)),
    (DeltaFormatType, FileFormatChecks(
      cudfRead = (TypeSig.commonCudfTypes + TypeSig.DECIMAL_128 + TypeSig.STRUCT +
          TypeSig.ARRAY + TypeSig.MAP + TypeSig.BINARY +
          GpuTypeShims.additionalParquetSupportedTypes).nested(),
      cudfWrite = (TypeSig.commonCudfTypes + TypeSig.DECIMAL_128 + TypeSig.STRUCT +
          TypeSig.ARRAY + TypeSig.MAP + TypeSig.BINARY +
          GpuTypeShims.additionalParquetSupportedTypes).nested(),
      sparkSig = (TypeSig.cpuAtomics + TypeSig.STRUCT + TypeSig.ARRAY + TypeSig.MAP +
          TypeSig.UDT + GpuTypeShims.additionalParquetSupportedTypes).nested())),
    (ParquetFormatType, FileFormatChecks(
      cudfRead = (TypeSig.commonCudfTypes + TypeSig.DECIMAL_128 + TypeSig.STRUCT +
          TypeSig.ARRAY + TypeSig.MAP + TypeSig.BINARY +
          GpuTypeShims.additionalParquetSupportedTypes).nested(),
      cudfWrite = (TypeSig.commonCudfTypes + TypeSig.DECIMAL_128 + TypeSig.STRUCT +
          TypeSig.ARRAY + TypeSig.MAP + TypeSig.BINARY +
          GpuTypeShims.additionalParquetSupportedTypes).nested(),
      sparkSig = (TypeSig.cpuAtomics + TypeSig.STRUCT + TypeSig.ARRAY + TypeSig.MAP +
          TypeSig.UDT + GpuTypeShims.additionalParquetSupportedTypes).nested())),
    (OrcFormatType, FileFormatChecks(
      cudfRead = (TypeSig.commonCudfTypes + TypeSig.ARRAY + TypeSig.DECIMAL_128 +
          TypeSig.STRUCT + TypeSig.MAP).nested(),
      cudfWrite = (TypeSig.commonCudfTypes + TypeSig.ARRAY +
          // Note Map is not put into nested, now CUDF only support single level map
          TypeSig.STRUCT + TypeSig.DECIMAL_128).nested() + TypeSig.MAP,
      sparkSig = (TypeSig.cpuAtomics + TypeSig.STRUCT + TypeSig.ARRAY + TypeSig.MAP +
          TypeSig.UDT).nested())),
    (JsonFormatType, FileFormatChecks(
      cudfRead = jsonStructReadTypes,
      cudfWrite = TypeSig.none,
      sparkSig = (TypeSig.cpuAtomics + TypeSig.STRUCT + TypeSig.ARRAY + TypeSig.MAP +
        TypeSig.UDT).nested())),
    (AvroFormatType, FileFormatChecks(
      cudfRead = TypeSig.BOOLEAN + TypeSig.BYTE + TypeSig.SHORT + TypeSig.INT + TypeSig.LONG +
        TypeSig.FLOAT + TypeSig.DOUBLE + TypeSig.STRING,
      cudfWrite = TypeSig.none,
      sparkSig = (TypeSig.cpuAtomics + TypeSig.STRUCT + TypeSig.ARRAY + TypeSig.MAP +
        TypeSig.UDT).nested())),
    (IcebergFormatType, FileFormatChecks(
      cudfRead = (TypeSig.commonCudfTypes + TypeSig.DECIMAL_128 + TypeSig.STRUCT + TypeSig.BINARY +
          TypeSig.ARRAY + TypeSig.MAP + GpuTypeShims.additionalParquetSupportedTypes).nested(),
      cudfWrite = TypeSig.none,
      sparkSig = (TypeSig.cpuAtomics + TypeSig.STRUCT + TypeSig.ARRAY + TypeSig.MAP +
          TypeSig.BINARY + TypeSig.UDT + GpuTypeShims.additionalParquetSupportedTypes).nested())))

  val commonExpressions: Map[Class[_ <: Expression], ExprRule[_ <: Expression]] = Seq(
    expr[Literal](
      "Holds a static value from the query",
      ExprChecks.projectAndAst(
        TypeSig.astTypes,
        (TypeSig.commonCudfTypes + TypeSig.NULL + TypeSig.DECIMAL_128 + TypeSig.CALENDAR
            + TypeSig.BINARY + TypeSig.ARRAY + TypeSig.MAP + TypeSig.STRUCT)
            .nested(TypeSig.commonCudfTypes + TypeSig.NULL + TypeSig.DECIMAL_128 +
                TypeSig.BINARY + TypeSig.ARRAY + TypeSig.MAP + TypeSig.STRUCT),
        TypeSig.all),
      (lit, conf, p, r) => new LiteralExprMeta(lit, conf, p, r)),
    expr[Signum](
      "Returns -1.0, 0.0 or 1.0 as expr is negative, 0 or positive",
      ExprChecks.mathUnary,
      (a, conf, p, r) => new UnaryExprMeta[Signum](a, conf, p, r) {
        override def convertToGpu(child: Expression): GpuExpression = GpuSignum(child)
      }),
    expr[Alias](
      "Gives a column a name",
      ExprChecks.unaryProjectAndAstInputMatchesOutput(
        TypeSig.astTypes + GpuTypeShims.additionalCommonOperatorSupportedTypes,
        (TypeSig.commonCudfTypes + TypeSig.NULL + TypeSig.MAP + TypeSig.ARRAY + TypeSig.STRUCT
            + TypeSig.DECIMAL_128 + TypeSig.BINARY
            + GpuTypeShims.additionalCommonOperatorSupportedTypes).nested(),
        TypeSig.all),
      (a, conf, p, r) => new UnaryAstExprMeta[Alias](a, conf, p, r) {
        override def convertToGpu(child: Expression): GpuExpression =
          GpuAlias(child, a.name)(a.exprId, a.qualifier, a.explicitMetadata)
      }),
    expr[AttributeReference](
      "References an input column",
      ExprChecks.projectAndAst(
        TypeSig.astTypes + GpuTypeShims.additionalArithmeticSupportedTypes,
        (TypeSig.commonCudfTypes + TypeSig.NULL + TypeSig.MAP + TypeSig.ARRAY +
            TypeSig.STRUCT + TypeSig.DECIMAL_128 + TypeSig.BINARY +
            GpuTypeShims.additionalArithmeticSupportedTypes).nested(),
        TypeSig.all),
      (att, conf, p, r) => new BaseExprMeta[AttributeReference](att, conf, p, r) {
        // This is the only NOOP operator.  It goes away when things are bound
        override def convertToGpu(): Expression = att

        // There are so many of these that we don't need to print them out, unless it
        // will not work on the GPU
        override def print(append: StringBuilder, depth: Int, all: Boolean): Unit = {
          if (!this.canThisBeReplaced || cannotRunOnGpuBecauseOfSparkPlan) {
            super.print(append, depth, all)
          }
        }
      }),

    expr[ToDegrees](
      "Converts radians to degrees",
      ExprChecks.mathUnary,
      (a, conf, p, r) => new UnaryExprMeta[ToDegrees](a, conf, p, r) {
        override def convertToGpu(child: Expression): GpuToDegrees = GpuToDegrees(child)
      }),
    expr[ToRadians](
      "Converts degrees to radians",
      ExprChecks.mathUnary,
      (a, conf, p, r) => new UnaryExprMeta[ToRadians](a, conf, p, r) {
        override def convertToGpu(child: Expression): GpuToRadians = GpuToRadians(child)
      }),
    expr[WindowExpression](
      "Calculates a return value for every input row of a table based on a group (or " +
        "\"window\") of rows",
      ExprChecks.windowOnly(
        TypeSig.all,
        TypeSig.all,
        Seq(ParamCheck("windowFunction", TypeSig.all, TypeSig.all),
          ParamCheck("windowSpec",
            TypeSig.CALENDAR + TypeSig.NULL + TypeSig.integral + TypeSig.DECIMAL_64,
            TypeSig.numericAndInterval))),
      (windowExpression, conf, p, r) => new GpuWindowExpressionMeta(windowExpression, conf, p, r)),
    expr[SpecifiedWindowFrame](
      "Specification of the width of the group (or \"frame\") of input rows " +
        "around which a window function is evaluated",
      ExprChecks.projectOnly(
        TypeSig.CALENDAR + TypeSig.NULL + TypeSig.integral,
        TypeSig.numericAndInterval,
        Seq(
          ParamCheck("lower",
            TypeSig.CALENDAR + TypeSig.NULL + TypeSig.integral + TypeSig.DECIMAL_128 +
              TypeSig.FLOAT + TypeSig.DOUBLE,
            TypeSig.numericAndInterval),
          ParamCheck("upper",
            TypeSig.CALENDAR + TypeSig.NULL + TypeSig.integral + TypeSig.DECIMAL_128 +
              TypeSig.FLOAT + TypeSig.DOUBLE,
            TypeSig.numericAndInterval))),
      (windowFrame, conf, p, r) => new GpuSpecifiedWindowFrameMeta(windowFrame, conf, p, r) ),
    expr[WindowSpecDefinition](
      "Specification of a window function, indicating the partitioning-expression, the row " +
        "ordering, and the width of the window",
      WindowSpecCheck,
      (windowSpec, conf, p, r) => new GpuWindowSpecDefinitionMeta(windowSpec, conf, p, r)),
    expr[CurrentRow.type](
      "Special boundary for a window frame, indicating stopping at the current row",
      ExprChecks.projectOnly(TypeSig.NULL, TypeSig.NULL),
      (currentRow, conf, p, r) => new ExprMeta[CurrentRow.type](currentRow, conf, p, r) {
        override def convertToGpu(): GpuExpression = GpuSpecialFrameBoundary(currentRow)
      }),
    expr[UnboundedPreceding.type](
      "Special boundary for a window frame, indicating all rows preceding the current row",
      ExprChecks.projectOnly(TypeSig.NULL, TypeSig.NULL),
      (unboundedPreceding, conf, p, r) =>
        new ExprMeta[UnboundedPreceding.type](unboundedPreceding, conf, p, r) {
          override def convertToGpu(): GpuExpression = GpuSpecialFrameBoundary(unboundedPreceding)
        }),
    expr[UnboundedFollowing.type](
      "Special boundary for a window frame, indicating all rows preceding the current row",
      ExprChecks.projectOnly(TypeSig.NULL, TypeSig.NULL),
      (unboundedFollowing, conf, p, r) =>
        new ExprMeta[UnboundedFollowing.type](unboundedFollowing, conf, p, r) {
          override def convertToGpu(): GpuExpression = GpuSpecialFrameBoundary(unboundedFollowing)
        }),
    expr[RowNumber](
      "Window function that returns the index for the row within the aggregation window",
      ExprChecks.windowOnly(TypeSig.INT, TypeSig.INT),
      (rowNumber, conf, p, r) => new ExprMeta[RowNumber](rowNumber, conf, p, r) {
        override def convertToGpu(): GpuExpression = GpuRowNumber
      }),
    expr[Rank](
      "Window function that returns the rank value within the aggregation window",
      ExprChecks.windowOnly(TypeSig.INT, TypeSig.INT,
        repeatingParamCheck =
          Some(RepeatingParamCheck("ordering",
            TypeSig.commonCudfTypes + TypeSig.DECIMAL_128 + TypeSig.NULL,
            TypeSig.all))),
      (rank, conf, p, r) => new ExprMeta[Rank](rank, conf, p, r) {
        override def convertToGpu(): GpuExpression = GpuRank(childExprs.map(_.convertToGpu()))
      }),
    expr[DenseRank](
      "Window function that returns the dense rank value within the aggregation window",
      ExprChecks.windowOnly(TypeSig.INT, TypeSig.INT,
        repeatingParamCheck =
          Some(RepeatingParamCheck("ordering",
            TypeSig.commonCudfTypes + TypeSig.DECIMAL_128 + TypeSig.NULL,
            TypeSig.all))),
      (denseRank, conf, p, r) => new ExprMeta[DenseRank](denseRank, conf, p, r) {
        override def convertToGpu(): GpuExpression = GpuDenseRank(childExprs.map(_.convertToGpu()))
      }),
    expr[PercentRank](
      "Window function that returns the percent rank value within the aggregation window",
      ExprChecks.windowOnly(TypeSig.DOUBLE, TypeSig.DOUBLE,
        repeatingParamCheck =
          Some(RepeatingParamCheck("ordering",
            TypeSig.commonCudfTypes + TypeSig.DECIMAL_128 + TypeSig.NULL,
            TypeSig.all))),
      (percentRank, conf, p, r) => new ExprMeta[PercentRank](percentRank, conf, p, r) {
        override def convertToGpu(): GpuExpression =
          GpuPercentRank(childExprs.map(_.convertToGpu()))
      }),
    expr[Lead](
      "Window function that returns N entries ahead of this one",
      ExprChecks.windowOnly(
        (TypeSig.commonCudfTypes + TypeSig.DECIMAL_128 + TypeSig.NULL +
          TypeSig.ARRAY + TypeSig.STRUCT).nested(),
        TypeSig.all,
        Seq(
          ParamCheck("input",
            (TypeSig.commonCudfTypes + TypeSig.DECIMAL_128 +
              TypeSig.NULL + TypeSig.ARRAY + TypeSig.STRUCT).nested(),
            TypeSig.all),
          ParamCheck("offset", TypeSig.INT, TypeSig.INT),
          ParamCheck("default",
            (TypeSig.commonCudfTypes + TypeSig.DECIMAL_128 + TypeSig.NULL +
              TypeSig.ARRAY + TypeSig.STRUCT).nested(),
            TypeSig.all)
        )
      ),
      (lead, conf, p, r) => new OffsetWindowFunctionMeta[Lead](lead, conf, p, r) {
        override def convertToGpu(): GpuExpression =
          GpuLead(input.convertToGpu(), offset.convertToGpu(), default.convertToGpu())
      }),
    expr[Lag](
      "Window function that returns N entries behind this one",
      ExprChecks.windowOnly(
        (TypeSig.commonCudfTypes + TypeSig.DECIMAL_128 + TypeSig.NULL +
          TypeSig.ARRAY + TypeSig.STRUCT).nested(),
        TypeSig.all,
        Seq(
          ParamCheck("input",
            (TypeSig.commonCudfTypes + TypeSig.DECIMAL_128 +
              TypeSig.NULL + TypeSig.ARRAY + TypeSig.STRUCT).nested(),
            TypeSig.all),
          ParamCheck("offset", TypeSig.INT, TypeSig.INT),
          ParamCheck("default",
            (TypeSig.commonCudfTypes + TypeSig.DECIMAL_128 + TypeSig.NULL +
              TypeSig.ARRAY + TypeSig.STRUCT).nested(),
            TypeSig.all)
        )
      ),
      (lag, conf, p, r) => new OffsetWindowFunctionMeta[Lag](lag, conf, p, r) {
        override def convertToGpu(): GpuExpression =
          GpuLag(input.convertToGpu(), offset.convertToGpu(), default.convertToGpu())
      }),
    expr[PreciseTimestampConversion](
      "Expression used internally to convert the TimestampType to Long and back without losing " +
          "precision, i.e. in microseconds. Used in time windowing",
      ExprChecks.unaryProject(
        TypeSig.TIMESTAMP + TypeSig.LONG,
        TypeSig.TIMESTAMP + TypeSig.LONG,
        TypeSig.TIMESTAMP + TypeSig.LONG,
        TypeSig.TIMESTAMP + TypeSig.LONG),
      (a, conf, p, r) => new UnaryExprMeta[PreciseTimestampConversion](a, conf, p, r) {
        override def convertToGpu(child: Expression): GpuExpression =
          GpuPreciseTimestampConversion(child, a.fromType, a.toType)
      }),
    expr[UnaryMinus](
      "Negate a numeric value",
      ExprChecks.unaryProjectAndAstInputMatchesOutput(
        TypeSig.implicitCastsAstTypes,
        TypeSig.gpuNumeric + GpuTypeShims.additionalArithmeticSupportedTypes,
        TypeSig.numericAndInterval),
      (a, conf, p, r) => new UnaryAstExprMeta[UnaryMinus](a, conf, p, r) {
        val ansiEnabled = SQLConf.get.ansiEnabled

        override def tagSelfForAst(): Unit = {
          if (ansiEnabled && GpuAnsi.needBasicOpOverflowCheck(a.dataType)) {
            willNotWorkInAst("AST unary minus does not support ANSI mode.")
          }
        }

        override def convertToGpu(child: Expression): GpuExpression =
          GpuUnaryMinus(child, ansiEnabled)
      }),
    expr[UnaryPositive](
      "A numeric value with a + in front of it",
      ExprChecks.unaryProjectAndAstInputMatchesOutput(
        TypeSig.astTypes + GpuTypeShims.additionalArithmeticSupportedTypes,
        TypeSig.gpuNumeric + GpuTypeShims.additionalArithmeticSupportedTypes,
        TypeSig.numericAndInterval),
      (a, conf, p, r) => new UnaryAstExprMeta[UnaryPositive](a, conf, p, r) {
        override def convertToGpu(child: Expression): GpuExpression = GpuUnaryPositive(child)
      }),
    expr[Year](
      "Returns the year from a date or timestamp",
      ExprChecks.unaryProject(TypeSig.INT, TypeSig.INT, TypeSig.DATE, TypeSig.DATE),
      (a, conf, p, r) => new UnaryExprMeta[Year](a, conf, p, r) {
        override def convertToGpu(child: Expression): GpuExpression = GpuYear(child)
      }),
    expr[Month](
      "Returns the month from a date or timestamp",
      ExprChecks.unaryProject(TypeSig.INT, TypeSig.INT, TypeSig.DATE, TypeSig.DATE),
      (a, conf, p, r) => new UnaryExprMeta[Month](a, conf, p, r) {
        override def convertToGpu(child: Expression): GpuExpression = GpuMonth(child)
      }),
    expr[Quarter](
      "Returns the quarter of the year for date, in the range 1 to 4",
      ExprChecks.unaryProject(TypeSig.INT, TypeSig.INT, TypeSig.DATE, TypeSig.DATE),
      (a, conf, p, r) => new UnaryExprMeta[Quarter](a, conf, p, r) {
        override def convertToGpu(child: Expression): GpuExpression = GpuQuarter(child)
      }),
    expr[DayOfMonth](
      "Returns the day of the month from a date or timestamp",
      ExprChecks.unaryProject(TypeSig.INT, TypeSig.INT, TypeSig.DATE, TypeSig.DATE),
      (a, conf, p, r) => new UnaryExprMeta[DayOfMonth](a, conf, p, r) {
        override def convertToGpu(child: Expression): GpuExpression = GpuDayOfMonth(child)
      }),
    expr[DayOfYear](
      "Returns the day of the year from a date or timestamp",
      ExprChecks.unaryProject(TypeSig.INT, TypeSig.INT, TypeSig.DATE, TypeSig.DATE),
      (a, conf, p, r) => new UnaryExprMeta[DayOfYear](a, conf, p, r) {
        override def convertToGpu(child: Expression): GpuExpression = GpuDayOfYear(child)
      }),
    expr[SecondsToTimestamp](
      "Converts the number of seconds from unix epoch to a timestamp",
      ExprChecks.unaryProject(TypeSig.TIMESTAMP, TypeSig.TIMESTAMP,
      TypeSig.gpuNumeric, TypeSig.cpuNumeric),
      (a, conf, p, r) => new UnaryExprMeta[SecondsToTimestamp](a, conf, p, r) {
        override def convertToGpu(child: Expression): GpuExpression =
          GpuSecondsToTimestamp(child)
      }),
    expr[MillisToTimestamp](
      "Converts the number of milliseconds from unix epoch to a timestamp",
      ExprChecks.unaryProject(TypeSig.TIMESTAMP, TypeSig.TIMESTAMP,
      TypeSig.integral, TypeSig.integral),
      (a, conf, p, r) => new UnaryExprMeta[MillisToTimestamp](a, conf, p, r) {
        override def convertToGpu(child: Expression): GpuExpression =
          GpuMillisToTimestamp(child)
      }),
    expr[MicrosToTimestamp](
      "Converts the number of microseconds from unix epoch to a timestamp",
      ExprChecks.unaryProject(TypeSig.TIMESTAMP, TypeSig.TIMESTAMP,
      TypeSig.integral, TypeSig.integral),
      (a, conf, p, r) => new UnaryExprMeta[MicrosToTimestamp](a, conf, p, r) {
        override def convertToGpu(child: Expression): GpuExpression =
          GpuMicrosToTimestamp(child)
      }),
    expr[Acos](
      "Inverse cosine",
      ExprChecks.mathUnaryWithAst,
      (a, conf, p, r) => new UnaryAstExprMeta[Acos](a, conf, p, r) {
        override def convertToGpu(child: Expression): GpuExpression = GpuAcos(child)
      }),
    expr[Acosh](
      "Inverse hyperbolic cosine",
      ExprChecks.mathUnaryWithAst,
      (a, conf, p, r) => new UnaryAstExprMeta[Acosh](a, conf, p, r) {
        override def convertToGpu(child: Expression): GpuExpression =
          if (this.conf.includeImprovedFloat) {
            GpuAcoshImproved(child)
          } else {
            GpuAcoshCompat(child)
          }
      }),
    expr[Asin](
      "Inverse sine",
      ExprChecks.mathUnaryWithAst,
      (a, conf, p, r) => new UnaryAstExprMeta[Asin](a, conf, p, r) {
        override def convertToGpu(child: Expression): GpuExpression = GpuAsin(child)
      }),
    expr[Asinh](
      "Inverse hyperbolic sine",
      ExprChecks.mathUnaryWithAst,
      (a, conf, p, r) => new UnaryAstExprMeta[Asinh](a, conf, p, r) {
        override def convertToGpu(child: Expression): GpuExpression =
          if (this.conf.includeImprovedFloat) {
            GpuAsinhImproved(child)
          } else {
            GpuAsinhCompat(child)
          }

        override def tagSelfForAst(): Unit = {
          if (!this.conf.includeImprovedFloat) {
            // AST is not expressive enough yet to implement the conditional expression needed
            // to emulate Spark's behavior
            willNotWorkInAst("asinh is not AST compatible unless " +
                s"${RapidsConf.IMPROVED_FLOAT_OPS.key} is enabled")
          }
        }
      }),
    expr[Sqrt](
      "Square root",
      ExprChecks.mathUnaryWithAst,
      (a, conf, p, r) => new UnaryAstExprMeta[Sqrt](a, conf, p, r) {
        override def convertToGpu(child: Expression): GpuExpression = GpuSqrt(child)
      }),
    expr[Cbrt](
      "Cube root",
      ExprChecks.mathUnaryWithAst,
      (a, conf, p, r) => new UnaryAstExprMeta[Cbrt](a, conf, p, r) {
        override def convertToGpu(child: Expression): GpuExpression = GpuCbrt(child)
      }),
    expr[Hypot](
      "Pythagorean addition (Hypotenuse) of real numbers",
      ExprChecks.binaryProject(
        TypeSig.DOUBLE,
        TypeSig.DOUBLE,
        ("lhs", TypeSig.DOUBLE, TypeSig.DOUBLE),
        ("rhs", TypeSig.DOUBLE, TypeSig.DOUBLE)),
      (a, conf, p, r) => new BinaryExprMeta[Hypot](a, conf, p, r) {
        override def convertToGpu(lhs: Expression, rhs: Expression): GpuExpression =
          GpuHypot(lhs, rhs)
      }),
    expr[Floor](
      "Floor of a number",
      ExprChecks.unaryProjectInputMatchesOutput(
        TypeSig.DOUBLE + TypeSig.LONG + TypeSig.DECIMAL_128,
        TypeSig.DOUBLE + TypeSig.LONG + TypeSig.DECIMAL_128),
      (a, conf, p, r) => new UnaryExprMeta[Floor](a, conf, p, r) {
        override def tagExprForGpu(): Unit = {
          a.dataType match {
            case dt: DecimalType =>
              val precision = GpuFloorCeil.unboundedOutputPrecision(dt)
              if (precision > DType.DECIMAL128_MAX_PRECISION) {
                willNotWorkOnGpu(s"output precision $precision would require overflow " +
                    s"checks, which are not supported yet")
              }
            case _ => // NOOP
          }
        }

        override def convertToGpu(child: Expression): GpuExpression = {
          // use Spark `Floor.dataType` to keep consistent between Spark versions.
          GpuFloor(child, a.dataType)
        }
      }),
    expr[Ceil](
      "Ceiling of a number",
      ExprChecks.unaryProjectInputMatchesOutput(
        TypeSig.DOUBLE + TypeSig.LONG + TypeSig.DECIMAL_128,
        TypeSig.DOUBLE + TypeSig.LONG + TypeSig.DECIMAL_128),
      (a, conf, p, r) => new UnaryExprMeta[Ceil](a, conf, p, r) {
        override def tagExprForGpu(): Unit = {
          a.dataType match {
            case dt: DecimalType =>
              val precision = GpuFloorCeil.unboundedOutputPrecision(dt)
              if (precision > DType.DECIMAL128_MAX_PRECISION) {
                willNotWorkOnGpu(s"output precision $precision would require overflow " +
                    s"checks, which are not supported yet")
              }
            case _ => // NOOP
          }
        }

        override def convertToGpu(child: Expression): GpuExpression = {
          // use Spark `Ceil.dataType` to keep consistent between Spark versions.
          GpuCeil(child, a.dataType)
        }
      }),
    expr[Not](
      "Boolean not operator",
      ExprChecks.unaryProjectAndAstInputMatchesOutput(
        TypeSig.astTypes, TypeSig.BOOLEAN, TypeSig.BOOLEAN),
      (a, conf, p, r) => new UnaryAstExprMeta[Not](a, conf, p, r) {
        override def convertToGpu(child: Expression): GpuExpression = GpuNot(child)
      }),
    expr[IsNull](
      "Checks if a value is null",
      ExprChecks.unaryProject(TypeSig.BOOLEAN, TypeSig.BOOLEAN,
        (TypeSig.commonCudfTypes + TypeSig.NULL + TypeSig.MAP + TypeSig.ARRAY +
            TypeSig.STRUCT + TypeSig.DECIMAL_128 + TypeSig.BINARY +
            GpuTypeShims.additionalPredicateSupportedTypes).nested(),
        TypeSig.all),
      (a, conf, p, r) => new UnaryExprMeta[IsNull](a, conf, p, r) {
        override def convertToGpu(child: Expression): GpuExpression = GpuIsNull(child)
      }),
    expr[IsNotNull](
      "Checks if a value is not null",
      ExprChecks.unaryProject(TypeSig.BOOLEAN, TypeSig.BOOLEAN,
        (TypeSig.commonCudfTypes + TypeSig.NULL + TypeSig.MAP + TypeSig.ARRAY +
            TypeSig.STRUCT + TypeSig.DECIMAL_128 + TypeSig.BINARY +
            GpuTypeShims.additionalPredicateSupportedTypes).nested(),
        TypeSig.all),
      (a, conf, p, r) => new UnaryExprMeta[IsNotNull](a, conf, p, r) {
        override def convertToGpu(child: Expression): GpuExpression = GpuIsNotNull(child)
      }),
    expr[IsNaN](
      "Checks if a value is NaN",
      ExprChecks.unaryProject(TypeSig.BOOLEAN, TypeSig.BOOLEAN,
        TypeSig.DOUBLE + TypeSig.FLOAT, TypeSig.DOUBLE + TypeSig.FLOAT),
      (a, conf, p, r) => new UnaryExprMeta[IsNaN](a, conf, p, r) {
        override def convertToGpu(child: Expression): GpuExpression = GpuIsNan(child)
      }),
    expr[Rint](
      "Rounds up a double value to the nearest double equal to an integer",
      ExprChecks.mathUnaryWithAst,
      (a, conf, p, r) => new UnaryAstExprMeta[Rint](a, conf, p, r) {
        override def convertToGpu(child: Expression): GpuExpression = GpuRint(child)
      }),
    expr[BitwiseNot](
      "Returns the bitwise NOT of the operands",
      ExprChecks.unaryProjectAndAstInputMatchesOutput(
        TypeSig.implicitCastsAstTypes, TypeSig.integral, TypeSig.integral),
      (a, conf, p, r) => new UnaryAstExprMeta[BitwiseNot](a, conf, p, r) {
        override def convertToGpu(child: Expression): GpuExpression = GpuBitwiseNot(child)
      }),
    expr[AtLeastNNonNulls](
      "Checks if number of non null/Nan values is greater than a given value",
      ExprChecks.projectOnly(TypeSig.BOOLEAN, TypeSig.BOOLEAN,
        repeatingParamCheck = Some(RepeatingParamCheck("input",
          (TypeSig.commonCudfTypes + TypeSig.NULL + TypeSig.DECIMAL_128 + TypeSig.BINARY +
              TypeSig.MAP + TypeSig.ARRAY + TypeSig.STRUCT).nested(),
          TypeSig.all))),
      (a, conf, p, r) => new ExprMeta[AtLeastNNonNulls](a, conf, p, r) {
        def convertToGpu(): GpuExpression =
          GpuAtLeastNNonNulls(a.n, childExprs.map(_.convertToGpu()))
      }),
    expr[DateAdd](
      "Returns the date that is num_days after start_date",
      ExprChecks.binaryProject(TypeSig.DATE, TypeSig.DATE,
        ("startDate", TypeSig.DATE, TypeSig.DATE),
        ("days",
            TypeSig.INT + TypeSig.SHORT + TypeSig.BYTE,
            TypeSig.INT + TypeSig.SHORT + TypeSig.BYTE)),
      (a, conf, p, r) => new BinaryExprMeta[DateAdd](a, conf, p, r) {
        override def convertToGpu(lhs: Expression, rhs: Expression): GpuExpression =
          GpuDateAdd(lhs, rhs)
      }),
    expr[DateSub](
      "Returns the date that is num_days before start_date",
      ExprChecks.binaryProject(TypeSig.DATE, TypeSig.DATE,
        ("startDate", TypeSig.DATE, TypeSig.DATE),
        ("days",
            TypeSig.INT + TypeSig.SHORT + TypeSig.BYTE,
            TypeSig.INT + TypeSig.SHORT + TypeSig.BYTE)),
      (a, conf, p, r) => new BinaryExprMeta[DateSub](a, conf, p, r) {
        override def convertToGpu(lhs: Expression, rhs: Expression): GpuExpression =
          GpuDateSub(lhs, rhs)
      }),
    expr[NaNvl](
      "Evaluates to `left` iff left is not NaN, `right` otherwise",
      ExprChecks.binaryProject(TypeSig.fp, TypeSig.fp,
        ("lhs", TypeSig.fp, TypeSig.fp),
        ("rhs", TypeSig.fp, TypeSig.fp)),
      (a, conf, p, r) => new BinaryExprMeta[NaNvl](a, conf, p, r) {
        override def convertToGpu(lhs: Expression, rhs: Expression): GpuExpression =
          GpuNaNvl(lhs, rhs)
      }),
    expr[ShiftLeft](
      "Bitwise shift left (<<)",
      ExprChecks.binaryProject(TypeSig.INT + TypeSig.LONG, TypeSig.INT + TypeSig.LONG,
        ("value", TypeSig.INT + TypeSig.LONG, TypeSig.INT + TypeSig.LONG),
        ("amount", TypeSig.INT, TypeSig.INT)),
      (a, conf, p, r) => new BinaryExprMeta[ShiftLeft](a, conf, p, r) {
        override def convertToGpu(lhs: Expression, rhs: Expression): GpuExpression =
          GpuShiftLeft(lhs, rhs)
      }),
    expr[ShiftRight](
      "Bitwise shift right (>>)",
      ExprChecks.binaryProject(TypeSig.INT + TypeSig.LONG, TypeSig.INT + TypeSig.LONG,
        ("value", TypeSig.INT + TypeSig.LONG, TypeSig.INT + TypeSig.LONG),
        ("amount", TypeSig.INT, TypeSig.INT)),
      (a, conf, p, r) => new BinaryExprMeta[ShiftRight](a, conf, p, r) {
        override def convertToGpu(lhs: Expression, rhs: Expression): GpuExpression =
          GpuShiftRight(lhs, rhs)
      }),
    expr[ShiftRightUnsigned](
      "Bitwise unsigned shift right (>>>)",
      ExprChecks.binaryProject(TypeSig.INT + TypeSig.LONG, TypeSig.INT + TypeSig.LONG,
        ("value", TypeSig.INT + TypeSig.LONG, TypeSig.INT + TypeSig.LONG),
        ("amount", TypeSig.INT, TypeSig.INT)),
      (a, conf, p, r) => new BinaryExprMeta[ShiftRightUnsigned](a, conf, p, r) {
        override def convertToGpu(lhs: Expression, rhs: Expression): GpuExpression =
          GpuShiftRightUnsigned(lhs, rhs)
      }),
    expr[BitwiseAnd](
      "Returns the bitwise AND of the operands",
      ExprChecks.binaryProjectAndAst(
        TypeSig.implicitCastsAstTypes, TypeSig.integral, TypeSig.integral,
        ("lhs", TypeSig.integral, TypeSig.integral),
        ("rhs", TypeSig.integral, TypeSig.integral)),
      (a, conf, p, r) => new BinaryAstExprMeta[BitwiseAnd](a, conf, p, r) {
        override def convertToGpu(lhs: Expression, rhs: Expression): GpuExpression =
          GpuBitwiseAnd(lhs, rhs)
      }),
    expr[BitwiseOr](
      "Returns the bitwise OR of the operands",
      ExprChecks.binaryProjectAndAst(
        TypeSig.implicitCastsAstTypes, TypeSig.integral, TypeSig.integral,
        ("lhs", TypeSig.integral, TypeSig.integral),
        ("rhs", TypeSig.integral, TypeSig.integral)),
      (a, conf, p, r) => new BinaryAstExprMeta[BitwiseOr](a, conf, p, r) {
        override def convertToGpu(lhs: Expression, rhs: Expression): GpuExpression =
          GpuBitwiseOr(lhs, rhs)
      }),
    expr[BitwiseXor](
      "Returns the bitwise XOR of the operands",
      ExprChecks.binaryProjectAndAst(
        TypeSig.implicitCastsAstTypes, TypeSig.integral, TypeSig.integral,
        ("lhs", TypeSig.integral, TypeSig.integral),
        ("rhs", TypeSig.integral, TypeSig.integral)),
      (a, conf, p, r) => new BinaryAstExprMeta[BitwiseXor](a, conf, p, r) {
        override def convertToGpu(lhs: Expression, rhs: Expression): GpuExpression =
          GpuBitwiseXor(lhs, rhs)
      }),
    expr[Coalesce] (
      "Returns the first non-null argument if exists. Otherwise, null",
      ExprChecks.projectOnly(
        (gpuCommonTypes + TypeSig.ARRAY + TypeSig.STRUCT + TypeSig.BINARY +
          TypeSig.MAP + GpuTypeShims.additionalArithmeticSupportedTypes).nested(),
        TypeSig.all,
        repeatingParamCheck = Some(RepeatingParamCheck("param",
          (gpuCommonTypes + TypeSig.ARRAY + TypeSig.STRUCT + TypeSig.BINARY +
            TypeSig.MAP + GpuTypeShims.additionalArithmeticSupportedTypes).nested(),
          TypeSig.all))),
      (a, conf, p, r) => new ExprMeta[Coalesce](a, conf, p, r) {
        override def convertToGpu(): GpuExpression = GpuCoalesce(childExprs.map(_.convertToGpu()))
      }),
    expr[Least] (
      "Returns the least value of all parameters, skipping null values",
      ExprChecks.projectOnly(
        TypeSig.commonCudfTypes + TypeSig.NULL + TypeSig.DECIMAL_128, TypeSig.orderable,
        repeatingParamCheck = Some(RepeatingParamCheck("param",
          TypeSig.commonCudfTypes + TypeSig.NULL + TypeSig.DECIMAL_128,
          TypeSig.orderable))),
      (a, conf, p, r) => new ExprMeta[Least](a, conf, p, r) {
        override def convertToGpu(): GpuExpression = GpuLeast(childExprs.map(_.convertToGpu()))
      }),
    expr[Greatest] (
      "Returns the greatest value of all parameters, skipping null values",
      ExprChecks.projectOnly(
        TypeSig.commonCudfTypes + TypeSig.NULL + TypeSig.DECIMAL_128, TypeSig.orderable,
        repeatingParamCheck = Some(RepeatingParamCheck("param",
          TypeSig.commonCudfTypes + TypeSig.NULL + TypeSig.DECIMAL_128,
          TypeSig.orderable))),
      (a, conf, p, r) => new ExprMeta[Greatest](a, conf, p, r) {
        override def convertToGpu(): GpuExpression = GpuGreatest(childExprs.map(_.convertToGpu()))
      }),
    expr[Atan](
      "Inverse tangent",
      ExprChecks.mathUnaryWithAst,
      (a, conf, p, r) => new UnaryAstExprMeta[Atan](a, conf, p, r) {
        override def convertToGpu(child: Expression): GpuExpression = GpuAtan(child)
      }),
    expr[Atanh](
      "Inverse hyperbolic tangent",
      ExprChecks.mathUnaryWithAst,
      (a, conf, p, r) => new UnaryAstExprMeta[Atanh](a, conf, p, r) {
        override def convertToGpu(child: Expression): GpuExpression = GpuAtanh(child)
      }),
    expr[Cos](
      "Cosine",
      ExprChecks.mathUnaryWithAst,
      (a, conf, p, r) => new UnaryAstExprMeta[Cos](a, conf, p, r) {
        override def convertToGpu(child: Expression): GpuExpression = GpuCos(child)
      }),
    expr[Exp](
      "Euler's number e raised to a power",
      ExprChecks.mathUnaryWithAst,
      (a, conf, p, r) => new UnaryAstExprMeta[Exp](a, conf, p, r) {
        override def convertToGpu(child: Expression): GpuExpression = GpuExp(child)
      }),
    expr[Expm1](
      "Euler's number e raised to a power minus 1",
      ExprChecks.mathUnaryWithAst,
      (a, conf, p, r) => new UnaryAstExprMeta[Expm1](a, conf, p, r) {
        override def convertToGpu(child: Expression): GpuExpression = GpuExpm1(child)
      }),
    expr[InitCap](
      "Returns str with the first letter of each word in uppercase. " +
      "All other letters are in lowercase",
      ExprChecks.unaryProjectInputMatchesOutput(TypeSig.STRING, TypeSig.STRING),
      (a, conf, p, r) => new UnaryExprMeta[InitCap](a, conf, p, r) {
        override def convertToGpu(child: Expression): GpuExpression = GpuInitCap(child)
      }).incompat(CASE_MODIFICATION_INCOMPAT),
    expr[Log](
      "Natural log",
      ExprChecks.mathUnary,
      (a, conf, p, r) => new UnaryExprMeta[Log](a, conf, p, r) {
        override def convertToGpu(child: Expression): GpuExpression = GpuLog(child)
      }),
    expr[Log1p](
      "Natural log 1 + expr",
      ExprChecks.mathUnary,
      (a, conf, p, r) => new UnaryExprMeta[Log1p](a, conf, p, r) {
        override def convertToGpu(child: Expression): GpuExpression = {
          // No need for overflow checking on the GpuAdd in Double as Double handles overflow
          // the same in all modes.
          GpuLog(GpuAdd(child, GpuLiteral(1d, DataTypes.DoubleType), false))
        }
      }),
    expr[Log2](
      "Log base 2",
      ExprChecks.mathUnary,
      (a, conf, p, r) => new UnaryExprMeta[Log2](a, conf, p, r) {
        override def convertToGpu(child: Expression): GpuExpression =
          GpuLogarithm(child, GpuLiteral(2d, DataTypes.DoubleType))
      }),
    expr[Log10](
      "Log base 10",
      ExprChecks.mathUnary,
      (a, conf, p, r) => new UnaryExprMeta[Log10](a, conf, p, r) {
        override def convertToGpu(child: Expression): GpuExpression =
          GpuLogarithm(child, GpuLiteral(10d, DataTypes.DoubleType))
      }),
    expr[Logarithm](
      "Log variable base",
      ExprChecks.binaryProject(TypeSig.DOUBLE, TypeSig.DOUBLE,
        ("value", TypeSig.DOUBLE, TypeSig.DOUBLE),
        ("base", TypeSig.DOUBLE, TypeSig.DOUBLE)),
      (a, conf, p, r) => new BinaryExprMeta[Logarithm](a, conf, p, r) {
        override def convertToGpu(lhs: Expression, rhs: Expression): GpuExpression =
          // the order of the parameters is transposed intentionally
          GpuLogarithm(rhs, lhs)
      }),
    expr[Sin](
      "Sine",
      ExprChecks.mathUnaryWithAst,
      (a, conf, p, r) => new UnaryAstExprMeta[Sin](a, conf, p, r) {
        override def convertToGpu(child: Expression): GpuExpression = GpuSin(child)
      }),
    expr[Sinh](
      "Hyperbolic sine",
      ExprChecks.mathUnaryWithAst,
      (a, conf, p, r) => new UnaryAstExprMeta[Sinh](a, conf, p, r) {
        override def convertToGpu(child: Expression): GpuExpression = GpuSinh(child)
      }),
    expr[Cosh](
      "Hyperbolic cosine",
      ExprChecks.mathUnaryWithAst,
      (a, conf, p, r) => new UnaryAstExprMeta[Cosh](a, conf, p, r) {
        override def convertToGpu(child: Expression): GpuExpression = GpuCosh(child)
      }),
    expr[Cot](
      "Cotangent",
      ExprChecks.mathUnaryWithAst,
      (a, conf, p, r) => new UnaryAstExprMeta[Cot](a, conf, p, r) {
        override def convertToGpu(child: Expression): GpuExpression = GpuCot(child)
      }),
    expr[Tanh](
      "Hyperbolic tangent",
      ExprChecks.mathUnaryWithAst,
      (a, conf, p, r) => new UnaryAstExprMeta[Tanh](a, conf, p, r) {
        override def convertToGpu(child: Expression): GpuExpression = GpuTanh(child)
      }),
    expr[Tan](
      "Tangent",
      ExprChecks.mathUnaryWithAst,
      (a, conf, p, r) => new UnaryAstExprMeta[Tan](a, conf, p, r) {
        override def convertToGpu(child: Expression): GpuExpression = GpuTan(child)
      }),
    expr[NormalizeNaNAndZero](
      "Normalize NaN and zero",
      ExprChecks.unaryProjectInputMatchesOutput(
        TypeSig.DOUBLE + TypeSig.FLOAT,
        TypeSig.DOUBLE + TypeSig.FLOAT),
      (a, conf, p, r) => new UnaryExprMeta[NormalizeNaNAndZero](a, conf, p, r) {
        override def convertToGpu(child: Expression): GpuExpression =
          GpuNormalizeNaNAndZero(child)
      }),
    expr[KnownFloatingPointNormalized](
      "Tag to prevent redundant normalization",
      ExprChecks.unaryProjectInputMatchesOutput(TypeSig.all, TypeSig.all),
      (a, conf, p, r) => new UnaryExprMeta[KnownFloatingPointNormalized](a, conf, p, r) {
        override def convertToGpu(child: Expression): GpuExpression =
          GpuKnownFloatingPointNormalized(child)
      }),
    expr[KnownNotNull](
      "Tag an expression as known to not be null",
      ExprChecks.unaryProjectInputMatchesOutput(
        (TypeSig.commonCudfTypes + TypeSig.DECIMAL_128 + TypeSig.BINARY + TypeSig.CALENDAR +
          TypeSig.ARRAY + TypeSig.MAP + TypeSig.STRUCT).nested(), TypeSig.all),
      (k, conf, p, r) => new UnaryExprMeta[KnownNotNull](k, conf, p, r) {
        override def convertToGpu(child: Expression): GpuExpression =
          GpuKnownNotNull(child)
      }),
    expr[DateDiff](
      "Returns the number of days from startDate to endDate",
      ExprChecks.binaryProject(TypeSig.INT, TypeSig.INT,
        ("lhs", TypeSig.DATE, TypeSig.DATE),
        ("rhs", TypeSig.DATE, TypeSig.DATE)),
      (a, conf, p, r) => new BinaryExprMeta[DateDiff](a, conf, p, r) {
        override def convertToGpu(lhs: Expression, rhs: Expression): GpuExpression = {
          GpuDateDiff(lhs, rhs)
        }
    }),
    expr[TimeAdd](
      "Adds interval to timestamp",
      ExprChecks.binaryProject(TypeSig.TIMESTAMP, TypeSig.TIMESTAMP,
        ("start", TypeSig.TIMESTAMP, TypeSig.TIMESTAMP),
        ("interval", TypeSig.lit(TypeEnum.CALENDAR)
          .withPsNote(TypeEnum.CALENDAR, "month intervals are not supported"),
          TypeSig.CALENDAR)),
      (timeAdd, conf, p, r) => new BinaryExprMeta[TimeAdd](timeAdd, conf, p, r) {
        override def tagExprForGpu(): Unit = {
          GpuOverrides.extractLit(timeAdd.interval).foreach { lit =>
            val intvl = lit.value.asInstanceOf[CalendarInterval]
            if (intvl.months != 0) {
              willNotWorkOnGpu("interval months isn't supported")
            }
          }
        }

        override def convertToGpu(lhs: Expression, rhs: Expression): GpuExpression =
          GpuTimeAdd(lhs, rhs)
    }),
    expr[DateAddInterval](
      "Adds interval to date",
      ExprChecks.binaryProject(TypeSig.DATE, TypeSig.DATE,
        ("start", TypeSig.DATE, TypeSig.DATE),
        ("interval", TypeSig.lit(TypeEnum.CALENDAR)
          .withPsNote(TypeEnum.CALENDAR, "month intervals are not supported"),
          TypeSig.CALENDAR)),
      (dateAddInterval, conf, p, r) =>
        new BinaryExprMeta[DateAddInterval](dateAddInterval, conf, p, r) {
          override def tagExprForGpu(): Unit = {
            GpuOverrides.extractLit(dateAddInterval.interval).foreach { lit =>
              val intvl = lit.value.asInstanceOf[CalendarInterval]
              if (intvl.months != 0) {
                willNotWorkOnGpu("interval months isn't supported")
              }
            }
          }

          override def convertToGpu(lhs: Expression, rhs: Expression): GpuExpression =
            GpuDateAddInterval(lhs, rhs)
        }),
    expr[DateFormatClass](
      "Converts timestamp to a value of string in the format specified by the date format",
      ExprChecks.binaryProject(TypeSig.STRING, TypeSig.STRING,
        ("timestamp", TypeSig.TIMESTAMP, TypeSig.TIMESTAMP),
        ("strfmt", TypeSig.lit(TypeEnum.STRING)
            .withPsNote(TypeEnum.STRING, "A limited number of formats are supported"),
            TypeSig.STRING)),
      (a, conf, p, r) => new UnixTimeExprMeta[DateFormatClass](a, conf, p, r) {
        override def isTimeZoneSupported = true
        override def convertToGpu(lhs: Expression, rhs: Expression): GpuExpression =
          GpuDateFormatClass(lhs, rhs, strfFormat, a.timeZoneId)
      }
    ),
    expr[ToUnixTimestamp](
      "Returns the UNIX timestamp of the given time",
      ExprChecks.binaryProject(TypeSig.LONG, TypeSig.LONG,
        ("timeExp",
            TypeSig.STRING + TypeSig.DATE + TypeSig.TIMESTAMP,
            TypeSig.STRING + TypeSig.DATE + TypeSig.TIMESTAMP),
        ("format", TypeSig.lit(TypeEnum.STRING)
            .withPsNote(TypeEnum.STRING, "A limited number of formats are supported"),
            TypeSig.STRING)),
      (a, conf, p, r) => new UnixTimeExprMeta[ToUnixTimestamp](a, conf, p, r) {
        // String type is not supported yet for non-UTC timezone.
        override def isTimeZoneSupported = true
        override def convertToGpu(lhs: Expression, rhs: Expression): GpuExpression = {
          GpuToUnixTimestamp(lhs, rhs, sparkFormat, strfFormat, a.timeZoneId)
        }
      }),
    expr[UnixTimestamp](
      "Returns the UNIX timestamp of current or specified time",
      ExprChecks.binaryProject(TypeSig.LONG, TypeSig.LONG,
        ("timeExp",
            TypeSig.STRING + TypeSig.DATE + TypeSig.TIMESTAMP,
            TypeSig.STRING + TypeSig.DATE + TypeSig.TIMESTAMP),
        ("format", TypeSig.lit(TypeEnum.STRING)
            .withPsNote(TypeEnum.STRING, "A limited number of formats are supported"),
            TypeSig.STRING)),
      (a, conf, p, r) => new UnixTimeExprMeta[UnixTimestamp](a, conf, p, r) {
        override def isTimeZoneSupported = true
        override def convertToGpu(lhs: Expression, rhs: Expression): GpuExpression = {
          GpuUnixTimestamp(lhs, rhs, sparkFormat, strfFormat, a.timeZoneId)
        }
      }),
    expr[Hour](
      "Returns the hour component of the string/timestamp",
      ExprChecks.unaryProject(TypeSig.INT, TypeSig.INT,
        TypeSig.TIMESTAMP, TypeSig.TIMESTAMP),
      (hour, conf, p, r) => new UnaryExprMeta[Hour](hour, conf, p, r) {
        override def isTimeZoneSupported = true
        override def convertToGpu(expr: Expression): GpuExpression = GpuHour(expr, hour.timeZoneId)
      }),
    expr[Minute](
      "Returns the minute component of the string/timestamp",
      ExprChecks.unaryProject(TypeSig.INT, TypeSig.INT,
        TypeSig.TIMESTAMP, TypeSig.TIMESTAMP),
      (minute, conf, p, r) => new UnaryExprMeta[Minute](minute, conf, p, r) {
        override def isTimeZoneSupported = true
        override def convertToGpu(expr: Expression): GpuExpression =
          GpuMinute(expr, minute.timeZoneId)
      }),
    expr[Second](
      "Returns the second component of the string/timestamp",
      ExprChecks.unaryProject(TypeSig.INT, TypeSig.INT,
        TypeSig.TIMESTAMP, TypeSig.TIMESTAMP),
      (second, conf, p, r) => new UnaryExprMeta[Second](second, conf, p, r) {
        override def isTimeZoneSupported = true
        override def convertToGpu(expr: Expression): GpuExpression =
          GpuSecond(expr, second.timeZoneId)
      }),
    expr[WeekDay](
      "Returns the day of the week (0 = Monday...6=Sunday)",
      ExprChecks.unaryProject(TypeSig.INT, TypeSig.INT,
        TypeSig.DATE, TypeSig.DATE),
      (a, conf, p, r) => new UnaryExprMeta[WeekDay](a, conf, p, r) {
        override def convertToGpu(expr: Expression): GpuExpression =
          GpuWeekDay(expr)
      }),
    expr[DayOfWeek](
      "Returns the day of the week (1 = Sunday...7=Saturday)",
      ExprChecks.unaryProject(TypeSig.INT, TypeSig.INT,
        TypeSig.DATE, TypeSig.DATE),
      (a, conf, p, r) => new UnaryExprMeta[DayOfWeek](a, conf, p, r) {
        override def convertToGpu(expr: Expression): GpuExpression =
          GpuDayOfWeek(expr)
      }),
    expr[LastDay](
      "Returns the last day of the month which the date belongs to",
      ExprChecks.unaryProjectInputMatchesOutput(TypeSig.DATE, TypeSig.DATE),
      (a, conf, p, r) => new UnaryExprMeta[LastDay](a, conf, p, r) {
        override def convertToGpu(expr: Expression): GpuExpression =
          GpuLastDay(expr)
      }),
    expr[FromUnixTime](
      "Get the string from a unix timestamp",
      ExprChecks.binaryProject(TypeSig.STRING, TypeSig.STRING,
        ("sec", TypeSig.LONG, TypeSig.LONG),
        ("format", TypeSig.lit(TypeEnum.STRING)
            .withPsNote(TypeEnum.STRING, "Only a limited number of formats are supported"),
            TypeSig.STRING)),
      (a, conf, p, r) => new FromUnixTimeMeta(a ,conf ,p ,r)),
    expr[FromUTCTimestamp](
      "Render the input UTC timestamp in the input timezone",
      ExprChecks.binaryProject(TypeSig.TIMESTAMP, TypeSig.TIMESTAMP,
        ("timestamp", TypeSig.TIMESTAMP, TypeSig.TIMESTAMP),
        ("timezone", TypeSig.lit(TypeEnum.STRING)
          .withPsNote(TypeEnum.STRING, 
            "Only non-DST(Daylight Savings Time) timezones are supported"),
          TypeSig.lit(TypeEnum.STRING))),
      (a, conf, p, r) => new FromUTCTimestampExprMeta(a, conf, p, r)
    ),
    expr[ToUTCTimestamp](
      "Render the input timestamp in UTC",
      ExprChecks.binaryProject(TypeSig.TIMESTAMP, TypeSig.TIMESTAMP,
        ("timestamp", TypeSig.TIMESTAMP, TypeSig.TIMESTAMP),
        ("timezone", TypeSig.lit(TypeEnum.STRING)
          .withPsNote(TypeEnum.STRING, 
            "Only non-DST(Daylight Savings Time) timezones are supported"),
          TypeSig.lit(TypeEnum.STRING))),
      (a, conf, p, r) => new ToUTCTimestampExprMeta(a, conf, p, r)
    ),
    expr[Pmod](
      "Pmod",
      // Decimal support disabled https://github.com/NVIDIA/spark-rapids/issues/7553
      ExprChecks.binaryProject(TypeSig.integral + TypeSig.fp, TypeSig.cpuNumeric,
        ("lhs", (TypeSig.integral + TypeSig.fp).withPsNote(TypeEnum.DECIMAL,
          s"decimals with precision ${DecimalType.MAX_PRECISION} are not supported"),
            TypeSig.cpuNumeric),
        ("rhs", (TypeSig.integral + TypeSig.fp), TypeSig.cpuNumeric)),
      (a, conf, p, r) => new BinaryExprMeta[Pmod](a, conf, p, r) {
        override def tagExprForGpu(): Unit = {
          a.dataType match {
            case dt: DecimalType if dt.precision == DecimalType.MAX_PRECISION =>
              willNotWorkOnGpu("pmod at maximum decimal precision is not supported")
            case _ =>
          }
        }
        override def convertToGpu(lhs: Expression, rhs: Expression): GpuExpression =
          GpuPmod(lhs, rhs)
      }),
    expr[Add](
      "Addition",
      ExprChecks.binaryProjectAndAst(
        TypeSig.implicitCastsAstTypes,
        TypeSig.gpuNumeric + GpuTypeShims.additionalArithmeticSupportedTypes,
        TypeSig.numericAndInterval,
        ("lhs", TypeSig.gpuNumeric + GpuTypeShims.additionalArithmeticSupportedTypes,
            TypeSig.numericAndInterval),
        ("rhs", TypeSig.gpuNumeric + GpuTypeShims.additionalArithmeticSupportedTypes,
            TypeSig.numericAndInterval)),
      (a, conf, p, r) => new BinaryAstExprMeta[Add](a, conf, p, r) {
        private val ansiEnabled = SQLConf.get.ansiEnabled

        override def tagSelfForAst(): Unit = {
          if (ansiEnabled && GpuAnsi.needBasicOpOverflowCheck(a.dataType)) {
            willNotWorkInAst("AST Addition does not support ANSI mode.")
          }
        }

        override def convertToGpu(lhs: Expression, rhs: Expression): GpuExpression =
          GpuAdd(lhs, rhs, failOnError = ansiEnabled)
      }),
    expr[Subtract](
      "Subtraction",
      ExprChecks.binaryProjectAndAst(
        TypeSig.implicitCastsAstTypes,
        TypeSig.gpuNumeric + GpuTypeShims.additionalArithmeticSupportedTypes,
        TypeSig.numericAndInterval,
        ("lhs", TypeSig.gpuNumeric + GpuTypeShims.additionalArithmeticSupportedTypes,
            TypeSig.numericAndInterval),
        ("rhs", TypeSig.gpuNumeric + GpuTypeShims.additionalArithmeticSupportedTypes,
            TypeSig.numericAndInterval)),
      (a, conf, p, r) => new BinaryAstExprMeta[Subtract](a, conf, p, r) {
        private val ansiEnabled = SQLConf.get.ansiEnabled

        override def tagSelfForAst(): Unit = {
          if (ansiEnabled && GpuAnsi.needBasicOpOverflowCheck(a.dataType)) {
            willNotWorkInAst("AST Subtraction does not support ANSI mode.")
          }
        }

        override def convertToGpu(lhs: Expression, rhs: Expression): GpuExpression =
          GpuSubtract(lhs, rhs, ansiEnabled)
      }),
    expr[And](
      "Logical AND",
      ExprChecks.binaryProjectAndAst(TypeSig.BOOLEAN, TypeSig.BOOLEAN, TypeSig.BOOLEAN,
        ("lhs", TypeSig.BOOLEAN, TypeSig.BOOLEAN),
        ("rhs", TypeSig.BOOLEAN, TypeSig.BOOLEAN)),
      (a, conf, p, r) => new BinaryExprMeta[And](a, conf, p, r) {
        override def convertToGpu(lhs: Expression, rhs: Expression): GpuExpression =
          GpuAnd(lhs, rhs)
      }),
    expr[Or](
      "Logical OR",
      ExprChecks.binaryProjectAndAst(TypeSig.BOOLEAN, TypeSig.BOOLEAN, TypeSig.BOOLEAN,
        ("lhs", TypeSig.BOOLEAN, TypeSig.BOOLEAN),
        ("rhs", TypeSig.BOOLEAN, TypeSig.BOOLEAN)),
      (a, conf, p, r) => new BinaryExprMeta[Or](a, conf, p, r) {
        override def convertToGpu(lhs: Expression, rhs: Expression): GpuExpression =
          GpuOr(lhs, rhs)
      }),
    expr[EqualNullSafe](
      "Check if the values are equal including nulls <=>",
      ExprChecks.binaryProject(
        TypeSig.BOOLEAN, TypeSig.BOOLEAN,
        ("lhs", (TypeSig.commonCudfTypes + TypeSig.NULL + TypeSig.DECIMAL_128 +
            GpuTypeShims.additionalPredicateSupportedTypes + TypeSig.STRUCT).nested(),
            TypeSig.comparable),
        ("rhs", (TypeSig.commonCudfTypes + TypeSig.NULL + TypeSig.DECIMAL_128 +
            GpuTypeShims.additionalPredicateSupportedTypes + TypeSig.STRUCT).nested(),
            TypeSig.comparable)),
      (a, conf, p, r) => new BinaryExprMeta[EqualNullSafe](a, conf, p, r) {
        override def convertToGpu(lhs: Expression, rhs: Expression): GpuExpression =
          GpuEqualNullSafe(lhs, rhs)
      }),
    expr[EqualTo](
      "Check if the values are equal",
      ExprChecks.binaryProjectAndAst(
        TypeSig.comparisonAstTypes,
        TypeSig.BOOLEAN, TypeSig.BOOLEAN,
        ("lhs", (TypeSig.commonCudfTypes + TypeSig.NULL + TypeSig.DECIMAL_128 +
            GpuTypeShims.additionalPredicateSupportedTypes + TypeSig.STRUCT).nested(),
            TypeSig.comparable),
        ("rhs", (TypeSig.commonCudfTypes + TypeSig.NULL + TypeSig.DECIMAL_128 +
            GpuTypeShims.additionalPredicateSupportedTypes + TypeSig.STRUCT).nested(),
            TypeSig.comparable)),
      (a, conf, p, r) => new BinaryAstExprMeta[EqualTo](a, conf, p, r) {
        override def convertToGpu(lhs: Expression, rhs: Expression): GpuExpression =
          GpuEqualTo(lhs, rhs)
      }),
    expr[GreaterThan](
      "> operator",
      ExprChecks.binaryProjectAndAst(
        TypeSig.comparisonAstTypes,
        TypeSig.BOOLEAN, TypeSig.BOOLEAN,
        ("lhs", (TypeSig.commonCudfTypes + TypeSig.NULL + TypeSig.DECIMAL_128 +
            GpuTypeShims.additionalPredicateSupportedTypes + TypeSig.STRUCT).nested(),
            TypeSig.orderable),
        ("rhs", (TypeSig.commonCudfTypes + TypeSig.NULL + TypeSig.DECIMAL_128 +
            GpuTypeShims.additionalPredicateSupportedTypes + TypeSig.STRUCT).nested(),
            TypeSig.orderable)),
      (a, conf, p, r) => new BinaryAstExprMeta[GreaterThan](a, conf, p, r) {
        override def convertToGpu(lhs: Expression, rhs: Expression): GpuExpression =
          GpuStringInstr.optimizeContains(GpuGreaterThan(lhs, rhs))
      }),
    expr[GreaterThanOrEqual](
      ">= operator",
      ExprChecks.binaryProjectAndAst(
        TypeSig.comparisonAstTypes,
        TypeSig.BOOLEAN, TypeSig.BOOLEAN,
        ("lhs", (TypeSig.commonCudfTypes + TypeSig.NULL + TypeSig.DECIMAL_128 +
            GpuTypeShims.additionalPredicateSupportedTypes + TypeSig.STRUCT).nested(),
            TypeSig.orderable),
        ("rhs", (TypeSig.commonCudfTypes + TypeSig.NULL + TypeSig.DECIMAL_128 +
            GpuTypeShims.additionalPredicateSupportedTypes + TypeSig.STRUCT).nested(),
            TypeSig.orderable)),
      (a, conf, p, r) => new BinaryAstExprMeta[GreaterThanOrEqual](a, conf, p, r) {
        override def convertToGpu(lhs: Expression, rhs: Expression): GpuExpression =
          GpuStringInstr.optimizeContains(GpuGreaterThanOrEqual(lhs, rhs))
      }),
    expr[In](
      "IN operator",
      ExprChecks.projectOnly(TypeSig.BOOLEAN, TypeSig.BOOLEAN,
        Seq(ParamCheck("value", TypeSig.commonCudfTypes + TypeSig.NULL + TypeSig.DECIMAL_128,
          TypeSig.comparable)),
        Some(RepeatingParamCheck("list",
          (TypeSig.commonCudfTypes + TypeSig.DECIMAL_128).withAllLit(),
          TypeSig.comparable))),
      (in, conf, p, r) => new ExprMeta[In](in, conf, p, r) {
        override def tagExprForGpu(): Unit = {
          val unaliased = in.list.map(extractLit)
          val hasNullLiteral = unaliased.exists {
            case Some(l) => l.value == null
            case _ => false
          }
          if (hasNullLiteral) {
            willNotWorkOnGpu("nulls are not supported")
          }
        }
        override def convertToGpu(): GpuExpression =
          GpuInSet(childExprs.head.convertToGpu(), in.list.asInstanceOf[Seq[Literal]].map(_.value))
      }),
    expr[InSet](
      "INSET operator",
      ExprChecks.unaryProject(TypeSig.BOOLEAN, TypeSig.BOOLEAN,
        TypeSig.commonCudfTypes + TypeSig.NULL + TypeSig.DECIMAL_128, TypeSig.comparable),
      (in, conf, p, r) => new ExprMeta[InSet](in, conf, p, r) {
        override def tagExprForGpu(): Unit = {
          if (in.hset.contains(null)) {
            willNotWorkOnGpu("nulls are not supported")
          }
        }
        override def convertToGpu(): GpuExpression =
          GpuInSet(childExprs.head.convertToGpu(), in.hset.toSeq)
      }),
    expr[LessThan](
      "< operator",
      ExprChecks.binaryProjectAndAst(
        TypeSig.comparisonAstTypes,
        TypeSig.BOOLEAN, TypeSig.BOOLEAN,
        ("lhs", (TypeSig.commonCudfTypes + TypeSig.NULL + TypeSig.DECIMAL_128 +
            GpuTypeShims.additionalPredicateSupportedTypes + TypeSig.STRUCT).nested(),
            TypeSig.orderable),
        ("rhs", (TypeSig.commonCudfTypes + TypeSig.NULL + TypeSig.DECIMAL_128 +
            GpuTypeShims.additionalPredicateSupportedTypes + TypeSig.STRUCT).nested(),
            TypeSig.orderable)),
      (a, conf, p, r) => new BinaryAstExprMeta[LessThan](a, conf, p, r) {
        override def convertToGpu(lhs: Expression, rhs: Expression): GpuExpression =
          GpuStringInstr.optimizeContains(GpuLessThan(lhs, rhs))
      }),
    expr[LessThanOrEqual](
      "<= operator",
      ExprChecks.binaryProjectAndAst(
        TypeSig.comparisonAstTypes,
        TypeSig.BOOLEAN, TypeSig.BOOLEAN,
        ("lhs", (TypeSig.commonCudfTypes + TypeSig.NULL + TypeSig.DECIMAL_128 +
            GpuTypeShims.additionalPredicateSupportedTypes + TypeSig.STRUCT).nested(),
            TypeSig.orderable),
        ("rhs", (TypeSig.commonCudfTypes + TypeSig.NULL + TypeSig.DECIMAL_128 +
            GpuTypeShims.additionalPredicateSupportedTypes + TypeSig.STRUCT).nested(),
            TypeSig.orderable)),
      (a, conf, p, r) => new BinaryAstExprMeta[LessThanOrEqual](a, conf, p, r) {
        override def convertToGpu(lhs: Expression, rhs: Expression): GpuExpression =
          GpuStringInstr.optimizeContains(GpuLessThanOrEqual(lhs, rhs))
      }),
    expr[CaseWhen](
      "CASE WHEN expression",
      CaseWhenCheck,
      (a, conf, p, r) => new ExprMeta[CaseWhen](a, conf, p, r) {
        override def convertToGpu(): GpuExpression = {
          val branches = childExprs.grouped(2).flatMap {
            case Seq(cond, value) => Some((cond.convertToGpu(), value.convertToGpu()))
            case Seq(_) => None
          }.toArray.toSeq  // force materialization to make the seq serializable
          val elseValue = if (childExprs.size % 2 != 0) {
            Some(childExprs.last.convertToGpu())
          } else {
            None
          }
          GpuCaseWhen(branches, elseValue)
        }
      }),
    expr[If](
      "IF expression",
      ExprChecks.projectOnly(
        (gpuCommonTypes + TypeSig.ARRAY + TypeSig.STRUCT + TypeSig.MAP +
            TypeSig.BINARY + GpuTypeShims.additionalCommonOperatorSupportedTypes).nested(),
        TypeSig.all,
        Seq(ParamCheck("predicate", TypeSig.BOOLEAN, TypeSig.BOOLEAN),
          ParamCheck("trueValue",
            (gpuCommonTypes + TypeSig.ARRAY + TypeSig.STRUCT + TypeSig.MAP +
                TypeSig.BINARY + GpuTypeShims.additionalCommonOperatorSupportedTypes).nested(),
            TypeSig.all),
          ParamCheck("falseValue",
            (gpuCommonTypes + TypeSig.ARRAY + TypeSig.STRUCT + TypeSig.MAP +
                TypeSig.BINARY + GpuTypeShims.additionalCommonOperatorSupportedTypes).nested(),
            TypeSig.all))),
      (a, conf, p, r) => new ExprMeta[If](a, conf, p, r) {
        override def convertToGpu(): GpuExpression = {
          val Seq(boolExpr, trueExpr, falseExpr) = childExprs.map(_.convertToGpu())
          GpuIf(boolExpr, trueExpr, falseExpr)
        }
      }),
    expr[Pow](
      "lhs ^ rhs",
      ExprChecks.binaryProjectAndAst(
        TypeSig.implicitCastsAstTypes, TypeSig.DOUBLE, TypeSig.DOUBLE,
        ("lhs", TypeSig.DOUBLE, TypeSig.DOUBLE),
        ("rhs", TypeSig.DOUBLE, TypeSig.DOUBLE)),
      (a, conf, p, r) => new BinaryAstExprMeta[Pow](a, conf, p, r) {
        override def convertToGpu(lhs: Expression, rhs: Expression): GpuExpression =
          GpuPow(lhs, rhs)
      }),
    expr[AggregateExpression](
      "Aggregate expression",
      // Let the underlying expression checks decide whether this can be on the GPU.
      ExprChecks.fullAgg(
        TypeSig.all,
        TypeSig.all,
        Seq(ParamCheck("aggFunc", TypeSig.all, TypeSig.all)),
        Some(RepeatingParamCheck("filter", TypeSig.BOOLEAN, TypeSig.BOOLEAN))),
      (a, conf, p, r) => new ExprMeta[AggregateExpression](a, conf, p, r) {
        private val filter: Option[BaseExprMeta[_]] =
          a.filter.map(GpuOverrides.wrapExpr(_, this.conf, Some(this)))
        private val childrenExprMeta: Seq[BaseExprMeta[Expression]] =
          a.children.map(GpuOverrides.wrapExpr(_, this.conf, Some(this)))
        override val childExprs: Seq[BaseExprMeta[_]] =
          childrenExprMeta ++ filter.toSeq

        override def convertToGpu(): GpuExpression = {
          // handle the case AggregateExpression has the resultIds parameter where its
          // Seq[ExprIds] instead of single ExprId.
          val resultId = try {
            val resultMethod = a.getClass.getMethod("resultId")
            resultMethod.invoke(a).asInstanceOf[ExprId]
          } catch {
            case _: Exception =>
              val resultMethod = a.getClass.getMethod("resultIds")
              resultMethod.invoke(a).asInstanceOf[Seq[ExprId]].head
          }
          GpuAggregateExpression(childExprs.head.convertToGpu().asInstanceOf[GpuAggregateFunction],
            a.mode, a.isDistinct, filter.map(_.convertToGpu()), resultId)
        }
      }),
    expr[SortOrder](
      "Sort order",
      ExprChecks.projectOnly(
        pluginSupportedOrderableSig + TypeSig.ARRAY.nested(gpuCommonTypes)
            .withPsNote(TypeEnum.ARRAY, "STRUCT is not supported as a child type for ARRAY"),
        TypeSig.orderable,
        Seq(ParamCheck(
          "input",
          pluginSupportedOrderableSig + TypeSig.ARRAY.nested(gpuCommonTypes)
             .withPsNote(TypeEnum.ARRAY, "STRUCT is not supported as a child type for ARRAY"),
          TypeSig.orderable))),
      (sortOrder, conf, p, r) => new BaseExprMeta[SortOrder](sortOrder, conf, p, r) {
        override def tagExprForGpu(): Unit = {
          if (isStructType(sortOrder.dataType)) {
            val nullOrdering = sortOrder.nullOrdering
            val directionDefaultNullOrdering = sortOrder.direction.defaultNullOrdering
            val direction = sortOrder.direction.sql
            if (nullOrdering != directionDefaultNullOrdering) {
              willNotWorkOnGpu(s"only default null ordering $directionDefaultNullOrdering " +
                s"for direction $direction is supported for nested types; actual: ${nullOrdering}")
            }
          }
          if (isArrayOfStructType(sortOrder.dataType)) {
            willNotWorkOnGpu("STRUCT is not supported as a child type for ARRAY, " +
              s"actual data type: ${sortOrder.dataType}")
          }
        }

        // One of the few expressions that are not replaced with a GPU version
        override def convertToGpu(): Expression =
          sortOrder.withNewChildren(childExprs.map(_.convertToGpu()))
      }),
    expr[PivotFirst](
      "PivotFirst operator",
      ExprChecks.reductionAndGroupByAgg(
        TypeSig.commonCudfTypes + TypeSig.NULL + TypeSig.DECIMAL_128 +
          TypeSig.ARRAY.nested(TypeSig.commonCudfTypes + TypeSig.DECIMAL_128),
        TypeSig.all,
        Seq(ParamCheck(
          "pivotColumn",
          (TypeSig.commonCudfTypes + TypeSig.NULL + TypeSig.DECIMAL_128),
          TypeSig.all),
          ParamCheck("valueColumn",
          TypeSig.commonCudfTypes + TypeSig.NULL + TypeSig.DECIMAL_128,
          TypeSig.all))),
      (pivot, conf, p, r) => new ImperativeAggExprMeta[PivotFirst](pivot, conf, p, r) {
        override def tagAggForGpu(): Unit = {
          // If pivotColumnValues doesn't have distinct values, fall back to CPU
          if (pivot.pivotColumnValues.distinct.lengthCompare(pivot.pivotColumnValues.length) != 0) {
            willNotWorkOnGpu("PivotFirst does not work on the GPU when there are duplicate" +
                " pivot values provided")
          }
        }
        override def convertToGpu(childExprs: Seq[Expression]): GpuExpression = {
          val Seq(pivotColumn, valueColumn) = childExprs
          GpuPivotFirst(pivotColumn, valueColumn, pivot.pivotColumnValues)
        }

        // Pivot does not overflow, so it doesn't need the ANSI check
        override val needsAnsiCheck: Boolean = false
      }),
    expr[Count](
      "Count aggregate operator",
      ExprChecks.fullAgg(
        TypeSig.LONG, TypeSig.LONG,
        repeatingParamCheck = Some(RepeatingParamCheck(
          "input", TypeSig.all, TypeSig.all))),
      (count, conf, p, r) => new AggExprMeta[Count](count, conf, p, r) {
        override def tagAggForGpu(): Unit = {
          if (count.children.size > 1) {
            willNotWorkOnGpu("count of multiple columns not supported")
          }
        }
        override def convertToGpu(childExprs: Seq[Expression]): GpuExpression =
          GpuCount(childExprs)
      }),
    expr[Max](
      "Max aggregate operator",
      ExprChecksImpl(
        ExprChecks.reductionAndGroupByAgg(
          (TypeSig.commonCudfTypes + TypeSig.DECIMAL_128 + TypeSig.NULL + TypeSig.STRUCT +
            TypeSig.ARRAY).nested(),
          TypeSig.orderable,
          Seq(ParamCheck("input",
            (TypeSig.commonCudfTypes + TypeSig.DECIMAL_128 + TypeSig.NULL + TypeSig.STRUCT +
              TypeSig.ARRAY).nested(),
            TypeSig.orderable))).asInstanceOf[ExprChecksImpl].contexts
          ++
          ExprChecks.windowOnly(
            (TypeSig.commonCudfTypes + TypeSig.DECIMAL_128 + TypeSig.NULL),
            TypeSig.orderable,
            Seq(ParamCheck("input",
              (TypeSig.commonCudfTypes + TypeSig.DECIMAL_128 + TypeSig.NULL),
              TypeSig.orderable))).asInstanceOf[ExprChecksImpl].contexts),
      (max, conf, p, r) => new AggExprMeta[Max](max, conf, p, r) {
        override def convertToGpu(childExprs: Seq[Expression]): GpuExpression =
          GpuMax(childExprs.head)

        // Max does not overflow, so it doesn't need the ANSI check
        override val needsAnsiCheck: Boolean = false
      }),
    expr[Min](
      "Min aggregate operator",
      ExprChecksImpl(
        ExprChecks.reductionAndGroupByAgg(
          (TypeSig.commonCudfTypes + TypeSig.DECIMAL_128 + TypeSig.NULL + TypeSig.STRUCT +
              TypeSig.ARRAY).nested(),
          TypeSig.orderable,
          Seq(ParamCheck("input",
            (TypeSig.commonCudfTypes + TypeSig.DECIMAL_128 + TypeSig.NULL + TypeSig.STRUCT +
              TypeSig.ARRAY).nested(),
            TypeSig.orderable))).asInstanceOf[ExprChecksImpl].contexts
          ++
          ExprChecks.windowOnly(
            (TypeSig.commonCudfTypes + TypeSig.DECIMAL_128 + TypeSig.NULL),
            TypeSig.orderable,
            Seq(ParamCheck("input",
              (TypeSig.commonCudfTypes + TypeSig.DECIMAL_128 + TypeSig.NULL),
              TypeSig.orderable))).asInstanceOf[ExprChecksImpl].contexts),
      (a, conf, p, r) => new AggExprMeta[Min](a, conf, p, r) {
        override def convertToGpu(childExprs: Seq[Expression]): GpuExpression =
          GpuMin(childExprs.head)

        // Min does not overflow, so it doesn't need the ANSI check
        override val needsAnsiCheck: Boolean = false
      }),
    expr[Sum](
      "Sum aggregate operator",
      ExprChecks.fullAgg(
        TypeSig.LONG + TypeSig.DOUBLE + TypeSig.DECIMAL_128,
        TypeSig.LONG + TypeSig.DOUBLE + TypeSig.DECIMAL_128,
        Seq(ParamCheck("input", TypeSig.gpuNumeric, TypeSig.cpuNumeric))),
      (a, conf, p, r) => new AggExprMeta[Sum](a, conf, p, r) {
        override def tagAggForGpu(): Unit = {
          val inputDataType = a.child.dataType
          checkAndTagFloatAgg(inputDataType, this.conf, this)
        }

        override def convertToGpu(childExprs: Seq[Expression]): GpuExpression =
          GpuSum(childExprs.head, a.dataType)
      }),
    expr[NthValue](
      "nth window operator",
      ExprChecks.windowOnly(
        (TypeSig.STRUCT + TypeSig.ARRAY + TypeSig.MAP + TypeSig.BINARY +
            TypeSig.commonCudfTypes + TypeSig.NULL + TypeSig.DECIMAL_128).nested(),
        TypeSig.all,
        Seq(ParamCheck("input",
          (TypeSig.STRUCT + TypeSig.ARRAY + TypeSig.MAP + TypeSig.BINARY +
              TypeSig.commonCudfTypes + TypeSig.NULL + TypeSig.DECIMAL_128).nested(),
          TypeSig.all),
          ParamCheck("offset", TypeSig.lit(TypeEnum.INT), TypeSig.lit(TypeEnum.INT)))
      ),
      (a, conf, p, r) => new AggExprMeta[NthValue](a, conf, p, r) {
        override def convertToGpu(childExprs: Seq[Expression]): GpuExpression =
          GpuNthValue(childExprs.head, a.offset, a.ignoreNulls)

        // nth does not overflow, so it doesn't need the ANSI check
        override val needsAnsiCheck: Boolean = false
      }),
    expr[First](
      "first aggregate operator",
      ExprChecks.fullAgg(
        (TypeSig.STRUCT + TypeSig.ARRAY + TypeSig.MAP + TypeSig.BINARY +
            TypeSig.commonCudfTypes + TypeSig.NULL + TypeSig.DECIMAL_128).nested(),
        TypeSig.all,
        Seq(ParamCheck("input",
          (TypeSig.STRUCT + TypeSig.ARRAY + TypeSig.MAP + TypeSig.BINARY +
              TypeSig.commonCudfTypes + TypeSig.NULL + TypeSig.DECIMAL_128).nested(),
          TypeSig.all))
      ),
      (a, conf, p, r) => new AggExprMeta[First](a, conf, p, r) {
        override def convertToGpu(childExprs: Seq[Expression]): GpuExpression =
          GpuFirst(childExprs.head, a.ignoreNulls)

        // First does not overflow, so it doesn't need the ANSI check
        override val needsAnsiCheck: Boolean = false
      }),
    expr[Last](
    "last aggregate operator",
      ExprChecks.fullAgg(
        (TypeSig.STRUCT + TypeSig.ARRAY + TypeSig.MAP + TypeSig.BINARY +
            TypeSig.commonCudfTypes + TypeSig.NULL + TypeSig.DECIMAL_128).nested(),
        TypeSig.all,
        Seq(ParamCheck("input",
          (TypeSig.STRUCT + TypeSig.ARRAY + TypeSig.MAP + TypeSig.BINARY +
              TypeSig.commonCudfTypes + TypeSig.NULL + TypeSig.DECIMAL_128).nested(),
          TypeSig.all))
      ),
      (a, conf, p, r) => new AggExprMeta[Last](a, conf, p, r) {
        override def convertToGpu(childExprs: Seq[Expression]): GpuExpression =
          GpuLast(childExprs.head, a.ignoreNulls)

        // Last does not overflow, so it doesn't need the ANSI check
        override val needsAnsiCheck: Boolean = false
      }),
    expr[BRound](
      "Round an expression to d decimal places using HALF_EVEN rounding mode",
      ExprChecks.binaryProject(
        TypeSig.gpuNumeric, TypeSig.cpuNumeric,
        ("value", TypeSig.gpuNumeric +
            TypeSig.psNote(TypeEnum.FLOAT, "result may round slightly differently") +
            TypeSig.psNote(TypeEnum.DOUBLE, "result may round slightly differently"),
            TypeSig.cpuNumeric),
        ("scale", TypeSig.lit(TypeEnum.INT), TypeSig.lit(TypeEnum.INT))),
      (a, conf, p, r) => new BinaryExprMeta[BRound](a, conf, p, r) {
        override def tagExprForGpu(): Unit = {
          a.child.dataType match {
            case FloatType | DoubleType if !this.conf.isIncompatEnabled =>
              willNotWorkOnGpu("rounding floating point numbers may be slightly off " +
                  s"compared to Spark's result, to enable set ${RapidsConf.INCOMPATIBLE_OPS}")
            case _ => // NOOP
          }
        }
        override def convertToGpu(lhs: Expression, rhs: Expression): GpuExpression =
          GpuBRound(lhs, rhs, a.dataType)
      }),
    expr[Round](
      "Round an expression to d decimal places using HALF_UP rounding mode",
      ExprChecks.binaryProject(
        TypeSig.gpuNumeric, TypeSig.cpuNumeric,
        ("value", TypeSig.gpuNumeric +
            TypeSig.psNote(TypeEnum.FLOAT, "result may round slightly differently") +
            TypeSig.psNote(TypeEnum.DOUBLE, "result may round slightly differently"),
            TypeSig.cpuNumeric),
        ("scale", TypeSig.lit(TypeEnum.INT), TypeSig.lit(TypeEnum.INT))),
      (a, conf, p, r) => new BinaryExprMeta[Round](a, conf, p, r) {
        override def tagExprForGpu(): Unit = {
          a.child.dataType match {
            case FloatType | DoubleType if !this.conf.isIncompatEnabled =>
              willNotWorkOnGpu("rounding floating point numbers may be slightly off " +
                  s"compared to Spark's result, to enable set ${RapidsConf.INCOMPATIBLE_OPS}")
            case _ => // NOOP
          }
        }
        override def convertToGpu(lhs: Expression, rhs: Expression): GpuExpression =
          GpuRound(lhs, rhs, a.dataType)
      }),
    expr[PythonUDF](
      "UDF run in an external python process. Does not actually run on the GPU, but " +
          "the transfer of data to/from it can be accelerated",
      ExprChecks.fullAggAndProject(
        // Different types of Pandas UDF support different sets of output type. Please refer to
        //   https://github.com/apache/spark/blob/master/python/pyspark/sql/udf.py#L98
        // for more details.
        // It is impossible to specify the exact type signature for each Pandas UDF type in a single
        // expression 'PythonUDF'.
        // So use the 'unionOfPandasUdfOut' to cover all types for Spark. The type signature of
        // plugin is also an union of all the types of Pandas UDF.
        (TypeSig.commonCudfTypes + TypeSig.ARRAY).nested() + TypeSig.STRUCT,
        TypeSig.unionOfPandasUdfOut,
        repeatingParamCheck = Some(RepeatingParamCheck(
          "param",
          (TypeSig.commonCudfTypes + TypeSig.ARRAY + TypeSig.STRUCT).nested(),
          TypeSig.all))),
      (a, conf, p, r) => new ExprMeta[PythonUDF](a, conf, p, r) {
        override def replaceMessage: String = "not block GPU acceleration"
        override def noReplacementPossibleMessage(reasons: String): String =
          s"blocks running on GPU because $reasons"

        override def convertToGpu(): GpuExpression =
          GpuPythonUDF(a.name, a.func, a.dataType,
            childExprs.map(_.convertToGpu()),
            a.evalType, a.udfDeterministic, a.resultId)
        }),
    GpuScalaUDFMeta.exprMeta,
    expr[Rand](
      "Generate a random column with i.i.d. uniformly distributed values in [0, 1)",
      ExprChecks.projectOnly(TypeSig.DOUBLE, TypeSig.DOUBLE,
        Seq(ParamCheck("seed",
          (TypeSig.INT + TypeSig.LONG).withAllLit(),
          (TypeSig.INT + TypeSig.LONG).withAllLit()))),
      (a, conf, p, r) => new UnaryExprMeta[Rand](a, conf, p, r) {
        override def convertToGpu(child: Expression): GpuExpression = GpuRand(child)
      }),
    expr[SparkPartitionID] (
      "Returns the current partition id",
      ExprChecks.projectOnly(TypeSig.INT, TypeSig.INT),
      (a, conf, p, r) => new ExprMeta[SparkPartitionID](a, conf, p, r) {
        override def convertToGpu(): GpuExpression = GpuSparkPartitionID()
      }),
    expr[MonotonicallyIncreasingID] (
      "Returns monotonically increasing 64-bit integers",
      ExprChecks.projectOnly(TypeSig.LONG, TypeSig.LONG),
      (a, conf, p, r) => new ExprMeta[MonotonicallyIncreasingID](a, conf, p, r) {
        override def convertToGpu(): GpuExpression = GpuMonotonicallyIncreasingID()
      }),
    expr[InputFileName] (
      "Returns the name of the file being read, or empty string if not available",
      ExprChecks.projectOnly(TypeSig.STRING, TypeSig.STRING),
      (a, conf, p, r) => new ExprMeta[InputFileName](a, conf, p, r) {
        override def convertToGpu(): GpuExpression = GpuInputFileName()
      }),
    expr[InputFileBlockStart] (
      "Returns the start offset of the block being read, or -1 if not available",
      ExprChecks.projectOnly(TypeSig.LONG, TypeSig.LONG),
      (a, conf, p, r) => new ExprMeta[InputFileBlockStart](a, conf, p, r) {
        override def convertToGpu(): GpuExpression = GpuInputFileBlockStart()
      }),
    expr[InputFileBlockLength] (
      "Returns the length of the block being read, or -1 if not available",
      ExprChecks.projectOnly(TypeSig.LONG, TypeSig.LONG),
      (a, conf, p, r) => new ExprMeta[InputFileBlockLength](a, conf, p, r) {
        override def convertToGpu(): GpuExpression = GpuInputFileBlockLength()
      }),
    expr[Md5] (
      "MD5 hash operator",
      ExprChecks.unaryProject(TypeSig.STRING, TypeSig.STRING,
        TypeSig.BINARY, TypeSig.BINARY),
      (a, conf, p, r) => new UnaryExprMeta[Md5](a, conf, p, r) {
        override def convertToGpu(child: Expression): GpuExpression = GpuMd5(child)
      }),
    expr[Upper](
      "String uppercase operator",
      ExprChecks.unaryProjectInputMatchesOutput(TypeSig.STRING, TypeSig.STRING),
      (a, conf, p, r) => new UnaryExprMeta[Upper](a, conf, p, r) {
        override def convertToGpu(child: Expression): GpuExpression = GpuUpper(child)
      })
      .incompat(CASE_MODIFICATION_INCOMPAT),
    expr[Lower](
      "String lowercase operator",
      ExprChecks.unaryProjectInputMatchesOutput(TypeSig.STRING, TypeSig.STRING),
      (a, conf, p, r) => new UnaryExprMeta[Lower](a, conf, p, r) {
        override def convertToGpu(child: Expression): GpuExpression = GpuLower(child)
      })
      .incompat(CASE_MODIFICATION_INCOMPAT),
    expr[StringLPad](
      "Pad a string on the left",
      ExprChecks.projectOnly(TypeSig.STRING, TypeSig.STRING,
        Seq(ParamCheck("str", TypeSig.STRING, TypeSig.STRING),
          ParamCheck("len", TypeSig.lit(TypeEnum.INT), TypeSig.INT),
          ParamCheck("pad", TypeSig.lit(TypeEnum.STRING), TypeSig.STRING))),
      (in, conf, p, r) => new TernaryExprMeta[StringLPad](in, conf, p, r) {
        override def tagExprForGpu(): Unit = {
          extractLit(in.pad).foreach { padLit =>
            if (padLit.value != null &&
                padLit.value.asInstanceOf[UTF8String].toString.length != 1) {
              willNotWorkOnGpu("only a single character is supported for pad")
            }
          }
        }
        override def convertToGpu(
            str: Expression,
            width: Expression,
            pad: Expression): GpuExpression =
          GpuStringLPad(str, width, pad)
      }),
    expr[StringRPad](
      "Pad a string on the right",
      ExprChecks.projectOnly(TypeSig.STRING, TypeSig.STRING,
        Seq(ParamCheck("str", TypeSig.STRING, TypeSig.STRING),
          ParamCheck("len", TypeSig.lit(TypeEnum.INT), TypeSig.INT),
          ParamCheck("pad", TypeSig.lit(TypeEnum.STRING), TypeSig.STRING))),
      (in, conf, p, r) => new TernaryExprMeta[StringRPad](in, conf, p, r) {
        override def tagExprForGpu(): Unit = {
          extractLit(in.pad).foreach { padLit =>
            if (padLit.value != null &&
                padLit.value.asInstanceOf[UTF8String].toString.length != 1) {
              willNotWorkOnGpu("only a single character is supported for pad")
            }
          }
        }
        override def convertToGpu(
            str: Expression,
            width: Expression,
            pad: Expression): GpuExpression =
          GpuStringRPad(str, width, pad)
      }),
    expr[StringSplit](
       "Splits `str` around occurrences that match `regex`",
      // Java's split API produces different behaviors than cudf when splitting with empty pattern
      ExprChecks.projectOnly(TypeSig.ARRAY.nested(TypeSig.STRING),
        TypeSig.ARRAY.nested(TypeSig.STRING),
        Seq(ParamCheck("str", TypeSig.STRING, TypeSig.STRING),
          ParamCheck("regexp", TypeSig.lit(TypeEnum.STRING)
              .withPsNote(TypeEnum.STRING, "very limited subset of regex supported"),
            TypeSig.STRING),
          ParamCheck("limit", TypeSig.lit(TypeEnum.INT), TypeSig.INT))),
      (in, conf, p, r) => new GpuStringSplitMeta(in, conf, p, r)),
    expr[GetStructField](
      "Gets the named field of the struct",
      ExprChecks.unaryProject(
        (TypeSig.commonCudfTypes + TypeSig.ARRAY + TypeSig.STRUCT + TypeSig.MAP + TypeSig.NULL +
            TypeSig.DECIMAL_128 + TypeSig.BINARY).nested(),
        TypeSig.all,
        TypeSig.STRUCT.nested(TypeSig.commonCudfTypes + TypeSig.ARRAY +
            TypeSig.STRUCT + TypeSig.MAP + TypeSig.NULL + TypeSig.DECIMAL_128 + TypeSig.BINARY),
        TypeSig.STRUCT.nested(TypeSig.all)),
      (expr, conf, p, r) => new UnaryExprMeta[GetStructField](expr, conf, p, r) {
        override def convertToGpu(arr: Expression): GpuExpression =
          GpuGetStructField(arr, expr.ordinal, expr.name)
      }),
    expr[GetArrayItem](
      "Gets the field at `ordinal` in the Array",
      ExprChecks.binaryProject(
        (TypeSig.commonCudfTypes + TypeSig.ARRAY + TypeSig.STRUCT + TypeSig.NULL +
            TypeSig.DECIMAL_128 + TypeSig.MAP + TypeSig.BINARY).nested(),
        TypeSig.all,
        ("array", TypeSig.ARRAY.nested(TypeSig.commonCudfTypes + TypeSig.ARRAY +
            TypeSig.STRUCT + TypeSig.NULL + TypeSig.DECIMAL_128 + TypeSig.MAP + TypeSig.BINARY),
            TypeSig.ARRAY.nested(TypeSig.all)),
        ("ordinal", TypeSig.integral, TypeSig.integral)),
      (in, conf, p, r) => new BinaryExprMeta[GetArrayItem](in, conf, p, r) {
        override def convertToGpu(arr: Expression, ordinal: Expression): GpuExpression =
          GpuGetArrayItem(arr, ordinal, in.failOnError)
      }),
    expr[GetMapValue](
      "Gets Value from a Map based on a key",
      ExprChecks.binaryProject(
        (TypeSig.commonCudfTypes + TypeSig.ARRAY + TypeSig.STRUCT + TypeSig.NULL +
          TypeSig.DECIMAL_128 + TypeSig.MAP + TypeSig.BINARY).nested(),
        TypeSig.all,
        ("map", TypeSig.MAP.nested(TypeSig.commonCudfTypes + TypeSig.ARRAY + TypeSig.STRUCT +
          TypeSig.NULL + TypeSig.DECIMAL_128 + TypeSig.MAP + TypeSig.BINARY),
          TypeSig.MAP.nested(TypeSig.all)),
        ("key", TypeSig.commonCudfTypes + TypeSig.DECIMAL_128, TypeSig.all)),
      (in, conf, p, r) => new GetMapValueMeta(in, conf, p, r){}),
    GpuElementAtMeta.elementAtRule(false),
    expr[MapKeys](
      "Returns an unordered array containing the keys of the map",
      ExprChecks.unaryProject(
        TypeSig.ARRAY.nested(TypeSig.commonCudfTypes + TypeSig.DECIMAL_128 + TypeSig.NULL +
            TypeSig.ARRAY + TypeSig.STRUCT + TypeSig.BINARY).nested(),
        TypeSig.ARRAY.nested(TypeSig.all - TypeSig.MAP), // Maps cannot have other maps as keys
        TypeSig.MAP.nested(TypeSig.commonCudfTypes + TypeSig.DECIMAL_128 + TypeSig.NULL +
            TypeSig.ARRAY + TypeSig.STRUCT + TypeSig.MAP + TypeSig.BINARY),
        TypeSig.MAP.nested(TypeSig.all)),
      (in, conf, p, r) => new UnaryExprMeta[MapKeys](in, conf, p, r) {
        override def convertToGpu(child: Expression): GpuExpression =
          GpuMapKeys(child)
      }),
    expr[MapValues](
      "Returns an unordered array containing the values of the map",
      ExprChecks.unaryProject(
        TypeSig.ARRAY.nested(TypeSig.commonCudfTypes + TypeSig.DECIMAL_128 + TypeSig.NULL +
            TypeSig.ARRAY + TypeSig.STRUCT + TypeSig.MAP + TypeSig.BINARY),
        TypeSig.ARRAY.nested(TypeSig.all),
        TypeSig.MAP.nested(TypeSig.commonCudfTypes + TypeSig.DECIMAL_128 + TypeSig.NULL +
            TypeSig.ARRAY + TypeSig.STRUCT + TypeSig.MAP + TypeSig.BINARY),
        TypeSig.MAP.nested(TypeSig.all)),
      (in, conf, p, r) => new UnaryExprMeta[MapValues](in, conf, p, r) {
        override def convertToGpu(child: Expression): GpuExpression =
          GpuMapValues(child)
      }),
    expr[MapEntries](
      "Returns an unordered array of all entries in the given map",
      ExprChecks.unaryProject(
        // Technically the return type is an array of struct, but we cannot really express that
        TypeSig.ARRAY.nested(TypeSig.commonCudfTypes + TypeSig.DECIMAL_128 + TypeSig.NULL +
            TypeSig.ARRAY + TypeSig.STRUCT + TypeSig.MAP + TypeSig.BINARY),
        TypeSig.ARRAY.nested(TypeSig.all),
        TypeSig.MAP.nested(TypeSig.commonCudfTypes + TypeSig.DECIMAL_128 + TypeSig.NULL +
            TypeSig.ARRAY + TypeSig.STRUCT + TypeSig.MAP + TypeSig.BINARY),
        TypeSig.MAP.nested(TypeSig.all)),
      (in, conf, p, r) => new UnaryExprMeta[MapEntries](in, conf, p, r) {
        override def convertToGpu(child: Expression): GpuExpression =
          GpuMapEntries(child)
      }),
    expr[StringToMap](
      "Creates a map after splitting the input string into pairs of key-value strings",
      // Java's split API produces different behaviors than cudf when splitting with empty pattern
      ExprChecks.projectOnly(TypeSig.MAP.nested(TypeSig.STRING), TypeSig.MAP.nested(TypeSig.STRING),
        Seq(ParamCheck("str", TypeSig.STRING, TypeSig.STRING),
          ParamCheck("pairDelim", TypeSig.lit(TypeEnum.STRING), TypeSig.lit(TypeEnum.STRING)),
          ParamCheck("keyValueDelim", TypeSig.lit(TypeEnum.STRING), TypeSig.lit(TypeEnum.STRING)))),
      (in, conf, p, r) => new GpuStringToMapMeta(in, conf, p, r)),
    expr[ArrayMin](
      "Returns the minimum value in the array",
      ExprChecks.unaryProject(
        TypeSig.commonCudfTypes + TypeSig.DECIMAL_128 + TypeSig.NULL,
        TypeSig.orderable,
        TypeSig.ARRAY.nested(TypeSig.commonCudfTypes + TypeSig.DECIMAL_128 + TypeSig.NULL),
        TypeSig.ARRAY.nested(TypeSig.orderable)),
      (in, conf, p, r) => new UnaryExprMeta[ArrayMin](in, conf, p, r) {
        override def convertToGpu(child: Expression): GpuExpression =
          GpuArrayMin(child)
      }),
    expr[ArrayMax](
      "Returns the maximum value in the array",
      ExprChecks.unaryProject(
        TypeSig.commonCudfTypes + TypeSig.DECIMAL_128 + TypeSig.NULL,
        TypeSig.orderable,
        TypeSig.ARRAY.nested(TypeSig.commonCudfTypes + TypeSig.DECIMAL_128 + TypeSig.NULL),
        TypeSig.ARRAY.nested(TypeSig.orderable)),
      (in, conf, p, r) => new UnaryExprMeta[ArrayMax](in, conf, p, r) {
        override def convertToGpu(child: Expression): GpuExpression =
          GpuArrayMax(child)
      }),
    expr[ArrayRepeat](
      "Returns the array containing the given input value (left) count (right) times",
      ExprChecks.binaryProject(
        TypeSig.ARRAY.nested(TypeSig.commonCudfTypes + TypeSig.DECIMAL_128 + TypeSig.NULL
          + TypeSig.ARRAY + TypeSig.STRUCT + TypeSig.MAP),
        TypeSig.ARRAY.nested(TypeSig.all),
        ("left", (TypeSig.commonCudfTypes + TypeSig.DECIMAL_128 + TypeSig.NULL
          + TypeSig.ARRAY + TypeSig.STRUCT + TypeSig.MAP).nested(), TypeSig.all),
        ("right", TypeSig.integral, TypeSig.integral)),
      (in, conf, p, r) => new BinaryExprMeta[ArrayRepeat](in, conf, p, r) {
        override def convertToGpu(lhs: Expression, rhs: Expression): GpuExpression =
          GpuArrayRepeat(lhs, rhs)
      }
    ),
    expr[CreateNamedStruct](
      "Creates a struct with the given field names and values",
      CreateNamedStructCheck,
      (in, conf, p, r) => new ExprMeta[CreateNamedStruct](in, conf, p, r) {
        override def convertToGpu(): GpuExpression =
          GpuCreateNamedStruct(childExprs.map(_.convertToGpu()))
      }),
    expr[ArrayContains](
      "Returns a boolean if the array contains the passed in key",
      ExprChecks.binaryProject(
        TypeSig.BOOLEAN,
        TypeSig.BOOLEAN,
        ("array", TypeSig.ARRAY.nested(TypeSig.commonCudfTypes + TypeSig.NULL),
          TypeSig.ARRAY.nested(TypeSig.all)),
        ("key", TypeSig.commonCudfTypes, TypeSig.all)),
      (in, conf, p, r) => new BinaryExprMeta[ArrayContains](in, conf, p, r) {
        override def convertToGpu(lhs: Expression, rhs: Expression): GpuExpression =
          GpuArrayContains(lhs, rhs)
      }),
    expr[SortArray](
      "Returns a sorted array with the input array and the ascending / descending order",
      ExprChecks.binaryProject(
        TypeSig.ARRAY.nested(TypeSig.commonCudfTypes + TypeSig.NULL + TypeSig.DECIMAL_128 +
            TypeSig.STRUCT),
        TypeSig.ARRAY.nested(TypeSig.all),
        ("array", TypeSig.ARRAY.nested(
          TypeSig.commonCudfTypes + TypeSig.NULL + TypeSig.DECIMAL_128 + TypeSig.STRUCT),
            TypeSig.ARRAY.nested(TypeSig.all)),
        ("ascendingOrder", TypeSig.lit(TypeEnum.BOOLEAN), TypeSig.lit(TypeEnum.BOOLEAN))),
      (sortExpression, conf, p, r) => new BinaryExprMeta[SortArray](sortExpression, conf, p, r) {
        override def convertToGpu(lhs: Expression, rhs: Expression): GpuExpression = {
          GpuSortArray(lhs, rhs)
        }
      }
    ),
    expr[CreateArray](
      "Returns an array with the given elements",
      ExprChecks.projectOnly(
        TypeSig.ARRAY.nested(TypeSig.gpuNumeric +
          TypeSig.NULL + TypeSig.STRING + TypeSig.BOOLEAN + TypeSig.DATE + TypeSig.TIMESTAMP +
          TypeSig.ARRAY + TypeSig.STRUCT + TypeSig.BINARY),
        TypeSig.ARRAY.nested(TypeSig.all),
        repeatingParamCheck = Some(RepeatingParamCheck("arg",
          TypeSig.gpuNumeric + TypeSig.NULL + TypeSig.STRING +
              TypeSig.BOOLEAN + TypeSig.DATE + TypeSig.TIMESTAMP + TypeSig.STRUCT + TypeSig.BINARY +
              TypeSig.ARRAY.nested(TypeSig.gpuNumeric + TypeSig.NULL + TypeSig.STRING +
                TypeSig.BOOLEAN + TypeSig.DATE + TypeSig.TIMESTAMP + TypeSig.STRUCT +
                  TypeSig.ARRAY + TypeSig.BINARY),
          TypeSig.all))),
      (in, conf, p, r) => new ExprMeta[CreateArray](in, conf, p, r) {

        override def tagExprForGpu(): Unit = {
          wrapped.dataType match {
            case ArrayType(ArrayType(ArrayType(_, _), _), _) =>
              willNotWorkOnGpu("Only support to create array or array of array, Found: " +
                s"${wrapped.dataType}")
            case _ =>
          }
        }

        override def convertToGpu(): GpuExpression =
          GpuCreateArray(childExprs.map(_.convertToGpu()), wrapped.useStringTypeWhenEmpty)
      }),
    expr[Flatten](
      "Creates a single array from an array of arrays",
      ExprChecks.unaryProject(
        TypeSig.ARRAY.nested(TypeSig.all),
        TypeSig.ARRAY.nested(TypeSig.all),
        TypeSig.ARRAY.nested(TypeSig.all),
        TypeSig.ARRAY.nested(TypeSig.all)),
      (a, conf, p, r) => new UnaryExprMeta[Flatten](a, conf, p, r) {
        override def convertToGpu(child: Expression): GpuExpression =
          GpuFlattenArray(child)
      }),
    expr[LambdaFunction](
      "Holds a higher order SQL function",
      ExprChecks.projectOnly(
        (TypeSig.commonCudfTypes + TypeSig.DECIMAL_128 + TypeSig.NULL + TypeSig.ARRAY +
            TypeSig.STRUCT + TypeSig.MAP).nested(),
        TypeSig.all,
        Seq(ParamCheck("function",
          (TypeSig.commonCudfTypes + TypeSig.DECIMAL_128 + TypeSig.NULL + TypeSig.ARRAY +
              TypeSig.STRUCT + TypeSig.MAP).nested(),
          TypeSig.all)),
        Some(RepeatingParamCheck("arguments",
          (TypeSig.commonCudfTypes + TypeSig.DECIMAL_128 + TypeSig.NULL + TypeSig.ARRAY +
              TypeSig.STRUCT + TypeSig.MAP).nested(),
          TypeSig.all))),
      (in, conf, p, r) => new ExprMeta[LambdaFunction](in, conf, p, r) {
        override def convertToGpu(): GpuExpression = {
          val func = childExprs.head
          val args = childExprs.tail
          GpuLambdaFunction(func.convertToGpu(),
            args.map(_.convertToGpu().asInstanceOf[NamedExpression]),
            in.hidden)
        }
      }),
    expr[NamedLambdaVariable](
      "A parameter to a higher order SQL function",
      ExprChecks.projectOnly(
        (TypeSig.commonCudfTypes + TypeSig.DECIMAL_128 + TypeSig.NULL + TypeSig.ARRAY +
            TypeSig.STRUCT + TypeSig.MAP).nested(),
        TypeSig.all),
      (in, conf, p, r) => new ExprMeta[NamedLambdaVariable](in, conf, p, r) {
        override def convertToGpu(): GpuExpression = {
          GpuNamedLambdaVariable(in.name, in.dataType, in.nullable, in.exprId)
        }
      }),
    expr[ArrayTransform](
      "Transform elements in an array using the transform function. This is similar to a `map` " +
          "in functional programming",
      ExprChecks.projectOnly(TypeSig.ARRAY.nested(TypeSig.commonCudfTypes +
        TypeSig.DECIMAL_128 + TypeSig.NULL + TypeSig.ARRAY + TypeSig.STRUCT + TypeSig.MAP),
        TypeSig.ARRAY.nested(TypeSig.all),
        Seq(
          ParamCheck("argument",
            TypeSig.ARRAY.nested(TypeSig.commonCudfTypes + TypeSig.DECIMAL_128 + TypeSig.NULL +
                TypeSig.ARRAY + TypeSig.STRUCT + TypeSig.MAP),
            TypeSig.ARRAY.nested(TypeSig.all)),
          ParamCheck("function",
            (TypeSig.commonCudfTypes + TypeSig.DECIMAL_128 + TypeSig.NULL +
                TypeSig.ARRAY + TypeSig.STRUCT + TypeSig.MAP).nested(),
            TypeSig.all))),
      (in, conf, p, r) => new ExprMeta[ArrayTransform](in, conf, p, r) {
        override def convertToGpu(): GpuExpression = {
          GpuArrayTransform(childExprs.head.convertToGpu(), childExprs(1).convertToGpu())
        }
      }),
     expr[ArrayExists](
      "Return true if any element satisfies the predicate LambdaFunction",
      ExprChecks.projectOnly(TypeSig.BOOLEAN, TypeSig.BOOLEAN,
        Seq(
          ParamCheck("argument",
            TypeSig.ARRAY.nested(TypeSig.commonCudfTypes + TypeSig.DECIMAL_128 + TypeSig.NULL +
                TypeSig.ARRAY + TypeSig.STRUCT + TypeSig.MAP),
            TypeSig.ARRAY.nested(TypeSig.all)),
          ParamCheck("function", TypeSig.BOOLEAN, TypeSig.BOOLEAN))),
      (in, conf, p, r) => new ExprMeta[ArrayExists](in, conf, p, r) {
        override def convertToGpu(): GpuExpression = {
          GpuArrayExists(
            childExprs.head.convertToGpu(),
            childExprs(1).convertToGpu(),
            SQLConf.get.getConf(SQLConf.LEGACY_ARRAY_EXISTS_FOLLOWS_THREE_VALUED_LOGIC)
          )
        }
      }),
    expr[ArrayFilter](
      "Filter an input array using a given predicate",
      ExprChecks.projectOnly(TypeSig.ARRAY.nested(TypeSig.commonCudfTypes +
        TypeSig.DECIMAL_128 + TypeSig.NULL + TypeSig.ARRAY + TypeSig.STRUCT + TypeSig.MAP),
        TypeSig.ARRAY.nested(TypeSig.all),
        Seq(
          ParamCheck("argument",
            TypeSig.ARRAY.nested(TypeSig.commonCudfTypes + TypeSig.DECIMAL_128 + TypeSig.NULL +
              TypeSig.ARRAY + TypeSig.STRUCT + TypeSig.MAP),
            TypeSig.ARRAY.nested(TypeSig.all)),
          ParamCheck("function", TypeSig.BOOLEAN, TypeSig.BOOLEAN))),
      (in, conf, p, r) => new ExprMeta[ArrayFilter](in, conf, p, r) {
        override def convertToGpu(): GpuExpression = {
          GpuArrayFilter(
            childExprs.head.convertToGpu(),
            childExprs(1).convertToGpu()
          )
        }
      }),
    // TODO: fix the signature https://github.com/NVIDIA/spark-rapids/issues/5327
    expr[ArraysZip](
      "Returns a merged array of structs in which the N-th struct contains" +
        " all N-th values of input arrays.",
      ExprChecks.projectOnly(TypeSig.ARRAY.nested(
        TypeSig.commonCudfTypes + TypeSig.DECIMAL_128 + TypeSig.NULL + TypeSig.BINARY +
          TypeSig.ARRAY + TypeSig.STRUCT + TypeSig.MAP),
        TypeSig.ARRAY.nested(TypeSig.all),
        repeatingParamCheck = Some(RepeatingParamCheck("children",
          TypeSig.ARRAY.nested(TypeSig.commonCudfTypes + TypeSig.DECIMAL_128 + TypeSig.NULL +
            TypeSig.BINARY + TypeSig.ARRAY + TypeSig.STRUCT + TypeSig.MAP),
          TypeSig.ARRAY.nested(TypeSig.all)))),
      (in, conf, p, r) => new ExprMeta[ArraysZip](in, conf, p, r) {
        override def convertToGpu(): GpuExpression = {
          GpuArraysZip(childExprs.map(_.convertToGpu()))
        }
      }
    ),
    expr[ArrayExcept](
      "Returns an array of the elements in array1 but not in array2, without duplicates",
      ExprChecks.binaryProject(
        TypeSig.ARRAY.nested(TypeSig.commonCudfTypes + TypeSig.DECIMAL_128 + TypeSig.NULL),
        TypeSig.ARRAY.nested(TypeSig.all),
        ("array1",
            TypeSig.ARRAY.nested(TypeSig.commonCudfTypes + TypeSig.DECIMAL_128 + TypeSig.NULL),
            TypeSig.ARRAY.nested(TypeSig.all)),
        ("array2",
            TypeSig.ARRAY.nested(TypeSig.commonCudfTypes + TypeSig.DECIMAL_128 + TypeSig.NULL),
            TypeSig.ARRAY.nested(TypeSig.all))),
      (in, conf, p, r) => new BinaryExprMeta[ArrayExcept](in, conf, p, r) {
        override def convertToGpu(lhs: Expression, rhs: Expression): GpuExpression = {
          GpuArrayExcept(lhs, rhs)
        }
      }
    ).incompat("the GPU implementation treats -0.0 and 0.0 as equal, but the CPU " +
        "implementation currently does not (see SPARK-39845). Also, Apache Spark " +
        "3.1.3 fixed issue SPARK-36741 where NaNs in these set like operators were " +
        "not treated as being equal. We have chosen to break with compatibility for " +
        "the older versions of Spark in this instance and handle NaNs the same as 3.1.3+"),
    expr[ArrayIntersect](
      "Returns an array of the elements in the intersection of array1 and array2, without" +
        " duplicates",
      ExprChecks.binaryProject(
        TypeSig.ARRAY.nested(TypeSig.commonCudfTypes + TypeSig.DECIMAL_128 + TypeSig.NULL),
        TypeSig.ARRAY.nested(TypeSig.all),
        ("array1",
            TypeSig.ARRAY.nested(TypeSig.commonCudfTypes + TypeSig.DECIMAL_128 + TypeSig.NULL),
            TypeSig.ARRAY.nested(TypeSig.all)),
        ("array2",
            TypeSig.ARRAY.nested(TypeSig.commonCudfTypes + TypeSig.DECIMAL_128 + TypeSig.NULL),
            TypeSig.ARRAY.nested(TypeSig.all))),
      (in, conf, p, r) => new BinaryExprMeta[ArrayIntersect](in, conf, p, r) {
        override def convertToGpu(lhs: Expression, rhs: Expression): GpuExpression = {
          GpuArrayIntersect(lhs, rhs)
        }
      }
    ).incompat("the GPU implementation treats -0.0 and 0.0 as equal, but the CPU " +
        "implementation currently does not (see SPARK-39845). Also, Apache Spark " +
        "3.1.3 fixed issue SPARK-36741 where NaNs in these set like operators were " +
        "not treated as being equal. We have chosen to break with compatibility for " +
        "the older versions of Spark in this instance and handle NaNs the same as 3.1.3+"),
    expr[ArrayUnion](
      "Returns an array of the elements in the union of array1 and array2, without duplicates.",
      ExprChecks.binaryProject(
        TypeSig.ARRAY.nested(TypeSig.commonCudfTypes + TypeSig.DECIMAL_128 + TypeSig.NULL),
        TypeSig.ARRAY.nested(TypeSig.all),
        ("array1",
            TypeSig.ARRAY.nested(TypeSig.commonCudfTypes + TypeSig.DECIMAL_128 + TypeSig.NULL),
            TypeSig.ARRAY.nested(TypeSig.all)),
        ("array2",
            TypeSig.ARRAY.nested(TypeSig.commonCudfTypes + TypeSig.DECIMAL_128 + TypeSig.NULL),
            TypeSig.ARRAY.nested(TypeSig.all))),
      (in, conf, p, r) => new BinaryExprMeta[ArrayUnion](in, conf, p, r) {
        override def convertToGpu(lhs: Expression, rhs: Expression): GpuExpression = {
          GpuArrayUnion(lhs, rhs)
        }
      }
    ).incompat("the GPU implementation treats -0.0 and 0.0 as equal, but the CPU " +
        "implementation currently does not (see SPARK-39845). Also, Apache Spark " +
        "3.1.3 fixed issue SPARK-36741 where NaNs in these set like operators were " +
        "not treated as being equal. We have chosen to break with compatibility for " +
        "the older versions of Spark in this instance and handle NaNs the same as 3.1.3+"),
    expr[ArraysOverlap](
      "Returns true if a1 contains at least a non-null element present also in a2. If the arrays " +
      "have no common element and they are both non-empty and either of them contains a null " +
      "element null is returned, false otherwise.",
      ExprChecks.binaryProject(TypeSig.BOOLEAN, TypeSig.BOOLEAN,
        ("array1",
            TypeSig.ARRAY.nested(TypeSig.commonCudfTypes + TypeSig.DECIMAL_128 + TypeSig.NULL),
            TypeSig.ARRAY.nested(TypeSig.all)),
        ("array2",
            TypeSig.ARRAY.nested(TypeSig.commonCudfTypes + TypeSig.DECIMAL_128 + TypeSig.NULL),
            TypeSig.ARRAY.nested(TypeSig.all))),
      (in, conf, p, r) => new BinaryExprMeta[ArraysOverlap](in, conf, p, r) {
        override def convertToGpu(lhs: Expression, rhs: Expression): GpuExpression = {
          GpuArraysOverlap(lhs, rhs)
        }
      }
    ).incompat("the GPU implementation treats -0.0 and 0.0 as equal, but the CPU " +
        "implementation currently does not (see SPARK-39845). Also, Apache Spark " +
        "3.1.3 fixed issue SPARK-36741 where NaNs in these set like operators were " +
        "not treated as being equal. We have chosen to break with compatibility for " +
        "the older versions of Spark in this instance and handle NaNs the same as 3.1.3+"),
    expr[ArrayRemove](
      "Returns the array after removing all elements that equal to the input element (right) " +
      "from the input array (left)",
      ExprChecks.binaryProject(
        TypeSig.ARRAY.nested(TypeSig.commonCudfTypes + TypeSig.DECIMAL_128 + TypeSig.NULL +
          TypeSig.ARRAY + TypeSig.STRUCT + TypeSig.MAP),
        TypeSig.ARRAY.nested(TypeSig.all),
        ("array",
          TypeSig.ARRAY.nested(TypeSig.commonCudfTypes + TypeSig.DECIMAL_128 + TypeSig.NULL +
            TypeSig.ARRAY + TypeSig.STRUCT + TypeSig.MAP),
          TypeSig.all),
        ("element",
          (TypeSig.commonCudfTypes + TypeSig.DECIMAL_128 + TypeSig.NULL +
            TypeSig.ARRAY + TypeSig.STRUCT + TypeSig.MAP).nested(),
          TypeSig.all)),
      (in, conf, p, r) => new BinaryExprMeta[ArrayRemove](in, conf, p, r) {
        override def convertToGpu(lhs: Expression, rhs: Expression): GpuExpression =
          GpuArrayRemove(lhs, rhs)
      }
    ),
    expr[TransformKeys](
      "Transform keys in a map using a transform function",
      ExprChecks.projectOnly(TypeSig.MAP.nested(TypeSig.commonCudfTypes + TypeSig.DECIMAL_128 +
          TypeSig.NULL + TypeSig.ARRAY + TypeSig.STRUCT + TypeSig.MAP),
        TypeSig.MAP.nested(TypeSig.all),
        Seq(
          ParamCheck("argument",
            TypeSig.MAP.nested(TypeSig.commonCudfTypes + TypeSig.DECIMAL_128 + TypeSig.NULL +
                TypeSig.ARRAY + TypeSig.STRUCT + TypeSig.MAP),
            TypeSig.MAP.nested(TypeSig.all)),
          ParamCheck("function",
            // We need to be able to check for duplicate keys (equality)
            TypeSig.commonCudfTypes + TypeSig.DECIMAL_128 + TypeSig.NULL,
            TypeSig.all - TypeSig.MAP.nested()))),
      (in, conf, p, r) => new ExprMeta[TransformKeys](in, conf, p, r) {
        override def tagExprForGpu(): Unit = {
          SQLConf.get.getConf(SQLConf.MAP_KEY_DEDUP_POLICY).toUpperCase match {
            case "EXCEPTION"| "LAST_WIN" => // Good we can support this
            case other =>
              willNotWorkOnGpu(s"$other is not supported for config setting" +
                  s" ${SQLConf.MAP_KEY_DEDUP_POLICY.key}")
          }
        }
        override def convertToGpu(): GpuExpression = {
          GpuTransformKeys(childExprs.head.convertToGpu(), childExprs(1).convertToGpu())
        }
      }),
    expr[TransformValues](
      "Transform values in a map using a transform function",
      ExprChecks.projectOnly(TypeSig.MAP.nested(TypeSig.commonCudfTypes + TypeSig.DECIMAL_128 +
          TypeSig.NULL + TypeSig.ARRAY + TypeSig.STRUCT + TypeSig.MAP),
        TypeSig.MAP.nested(TypeSig.all),
        Seq(
          ParamCheck("argument",
            TypeSig.MAP.nested(TypeSig.commonCudfTypes + TypeSig.DECIMAL_128 + TypeSig.NULL +
                TypeSig.ARRAY + TypeSig.STRUCT + TypeSig.MAP),
            TypeSig.MAP.nested(TypeSig.all)),
          ParamCheck("function",
            (TypeSig.commonCudfTypes + TypeSig.DECIMAL_128 + TypeSig.NULL +
                TypeSig.ARRAY + TypeSig.STRUCT + TypeSig.MAP).nested(),
            TypeSig.all))),
      (in, conf, p, r) => new ExprMeta[TransformValues](in, conf, p, r) {
        override def convertToGpu(): GpuExpression = {
          GpuTransformValues(childExprs.head.convertToGpu(), childExprs(1).convertToGpu())
        }
      }),
    expr[MapFilter](
      "Filters entries in a map using the function",
      ExprChecks.projectOnly(TypeSig.MAP.nested(TypeSig.commonCudfTypes + TypeSig.DECIMAL_128 +
          TypeSig.NULL + TypeSig.ARRAY + TypeSig.STRUCT + TypeSig.MAP),
        TypeSig.MAP.nested(TypeSig.all),
        Seq(
          ParamCheck("argument",
            TypeSig.MAP.nested(TypeSig.commonCudfTypes + TypeSig.DECIMAL_128 + TypeSig.NULL +
                TypeSig.ARRAY + TypeSig.STRUCT + TypeSig.MAP),
            TypeSig.MAP.nested(TypeSig.all)),
          ParamCheck("function", TypeSig.BOOLEAN, TypeSig.BOOLEAN))),
      (in, conf, p, r) => new ExprMeta[MapFilter](in, conf, p, r) {
        override def convertToGpu(): GpuExpression = {
          GpuMapFilter(childExprs.head.convertToGpu(), childExprs(1).convertToGpu())
        }
      }),
    expr[StringLocate](
      "Substring search operator",
      ExprChecks.projectOnly(TypeSig.INT, TypeSig.INT,
        Seq(ParamCheck("substr", TypeSig.lit(TypeEnum.STRING), TypeSig.STRING),
          ParamCheck("str", TypeSig.STRING, TypeSig.STRING),
          ParamCheck("start", TypeSig.lit(TypeEnum.INT), TypeSig.INT))),
      (in, conf, p, r) => new TernaryExprMeta[StringLocate](in, conf, p, r) {
        override def convertToGpu(
            val0: Expression,
            val1: Expression,
            val2: Expression): GpuExpression =
          GpuStringLocate(val0, val1, val2)
      }),
    expr[StringInstr](
      "Instr string operator",
      ExprChecks.projectOnly(TypeSig.INT, TypeSig.INT,
        Seq(ParamCheck("str", TypeSig.STRING, TypeSig.STRING),
            ParamCheck("substr", TypeSig.lit(TypeEnum.STRING), TypeSig.STRING))),
      (in, conf, p, r) => new BinaryExprMeta[StringInstr](in, conf, p, r) {
        override def convertToGpu(
            str: Expression,
            substr: Expression): GpuExpression =
          GpuStringInstr(str, substr)
      }),
    expr[Substring](
      "Substring operator",
      ExprChecks.projectOnly(TypeSig.STRING, TypeSig.STRING + TypeSig.BINARY,
        Seq(ParamCheck("str", TypeSig.STRING, TypeSig.STRING + TypeSig.BINARY),
          ParamCheck("pos", TypeSig.INT, TypeSig.INT),
          ParamCheck("len", TypeSig.INT, TypeSig.INT))),
      (in, conf, p, r) => new TernaryExprMeta[Substring](in, conf, p, r) {
        override def convertToGpu(
            column: Expression,
            position: Expression,
            length: Expression): GpuExpression =
          GpuSubstring(column, position, length)
      }),
    expr[SubstringIndex](
      "substring_index operator",
      ExprChecks.projectOnly(TypeSig.STRING, TypeSig.STRING,
        Seq(ParamCheck("str", TypeSig.STRING, TypeSig.STRING),
          ParamCheck("delim", TypeSig.lit(TypeEnum.STRING)
              .withPsNote(TypeEnum.STRING, "only a single character is allowed"), TypeSig.STRING),
          ParamCheck("count", TypeSig.lit(TypeEnum.INT), TypeSig.INT))),
      (in, conf, p, r) => new SubstringIndexMeta(in, conf, p, r)),
    expr[StringRepeat](
      "StringRepeat operator that repeats the given strings with numbers of times " +
        "given by repeatTimes",
      ExprChecks.projectOnly(TypeSig.STRING, TypeSig.STRING,
        Seq(ParamCheck("input", TypeSig.STRING, TypeSig.STRING),
          ParamCheck("repeatTimes", TypeSig.INT, TypeSig.INT))),
      (in, conf, p, r) => new BinaryExprMeta[StringRepeat](in, conf, p, r) {
        override def convertToGpu(
            input: Expression,
            repeatTimes: Expression): GpuExpression = GpuStringRepeat(input, repeatTimes)
      }),
    expr[StringReplace](
      "StringReplace operator",
      ExprChecks.projectOnly(TypeSig.STRING, TypeSig.STRING,
        Seq(ParamCheck("src", TypeSig.STRING, TypeSig.STRING),
          ParamCheck("search", TypeSig.lit(TypeEnum.STRING), TypeSig.STRING),
          ParamCheck("replace", TypeSig.lit(TypeEnum.STRING), TypeSig.STRING))),
      (in, conf, p, r) => new TernaryExprMeta[StringReplace](in, conf, p, r) {
        override def convertToGpu(
            column: Expression,
            target: Expression,
            replace: Expression): GpuExpression =
          GpuStringReplace(column, target, replace)
      }),
    expr[StringTrim](
      "StringTrim operator",
      ExprChecks.projectOnly(TypeSig.STRING, TypeSig.STRING,
        Seq(ParamCheck("src", TypeSig.STRING, TypeSig.STRING)),
        // Should really be an OptionalParam
        Some(RepeatingParamCheck("trimStr", TypeSig.lit(TypeEnum.STRING), TypeSig.STRING))),
      (in, conf, p, r) => new String2TrimExpressionMeta[StringTrim](in, conf, p, r) {
        override def convertToGpu(
            column: Expression,
            target: Option[Expression] = None): GpuExpression =
          GpuStringTrim(column, target)
      }),
    expr[StringTrimLeft](
      "StringTrimLeft operator",
      ExprChecks.projectOnly(TypeSig.STRING, TypeSig.STRING,
        Seq(ParamCheck("src", TypeSig.STRING, TypeSig.STRING)),
        // Should really be an OptionalParam
        Some(RepeatingParamCheck("trimStr", TypeSig.lit(TypeEnum.STRING), TypeSig.STRING))),
      (in, conf, p, r) =>
        new String2TrimExpressionMeta[StringTrimLeft](in, conf, p, r) {
          override def convertToGpu(
            column: Expression,
            target: Option[Expression] = None): GpuExpression =
            GpuStringTrimLeft(column, target)
        }),
    expr[StringTrimRight](
      "StringTrimRight operator",
      ExprChecks.projectOnly(TypeSig.STRING, TypeSig.STRING,
        Seq(ParamCheck("src", TypeSig.STRING, TypeSig.STRING)),
        // Should really be an OptionalParam
        Some(RepeatingParamCheck("trimStr", TypeSig.lit(TypeEnum.STRING), TypeSig.STRING))),
      (in, conf, p, r) =>
        new String2TrimExpressionMeta[StringTrimRight](in, conf, p, r) {
          override def convertToGpu(
              column: Expression,
              target: Option[Expression] = None): GpuExpression =
            GpuStringTrimRight(column, target)
        }),
    expr[StringTranslate](
      "StringTranslate operator",
      ExprChecks.projectOnly(TypeSig.STRING, TypeSig.STRING,
        Seq(ParamCheck("input", TypeSig.STRING, TypeSig.STRING),
          ParamCheck("from", TypeSig.lit(TypeEnum.STRING), TypeSig.STRING),
          ParamCheck("to", TypeSig.lit(TypeEnum.STRING), TypeSig.STRING))),
      (in, conf, p, r) => new TernaryExprMeta[StringTranslate](in, conf, p, r) {
        override def convertToGpu(
            input: Expression,
            from: Expression,
            to: Expression): GpuExpression =
          GpuStringTranslate(input, from, to)
      }).incompat("the GPU implementation supports all unicode code points. In Spark versions " +
          "< 3.2.0, translate() does not support unicode characters with code point >= U+10000 " +
          "(See SPARK-34094)"),
    expr[StartsWith](
      "Starts with",
      ExprChecks.binaryProject(TypeSig.BOOLEAN, TypeSig.BOOLEAN,
        ("src", TypeSig.STRING, TypeSig.STRING),
        ("search", TypeSig.lit(TypeEnum.STRING), TypeSig.STRING)),
      (a, conf, p, r) => new BinaryExprMeta[StartsWith](a, conf, p, r) {
        override def convertToGpu(lhs: Expression, rhs: Expression): GpuExpression =
          GpuStartsWith(lhs, rhs)
      }),
    expr[EndsWith](
      "Ends with",
      ExprChecks.binaryProject(TypeSig.BOOLEAN, TypeSig.BOOLEAN,
        ("src", TypeSig.STRING, TypeSig.STRING),
        ("search", TypeSig.lit(TypeEnum.STRING), TypeSig.STRING)),
      (a, conf, p, r) => new BinaryExprMeta[EndsWith](a, conf, p, r) {
        override def convertToGpu(lhs: Expression, rhs: Expression): GpuExpression =
          GpuEndsWith(lhs, rhs)
      }),
    expr[Concat](
      "List/String concatenate",
      ExprChecks.projectOnly((TypeSig.STRING + TypeSig.ARRAY).nested(
        TypeSig.commonCudfTypes + TypeSig.NULL + TypeSig.DECIMAL_128 +
            TypeSig.ARRAY + TypeSig.STRUCT + TypeSig.MAP + TypeSig.BINARY),
        (TypeSig.STRING + TypeSig.BINARY + TypeSig.ARRAY).nested(TypeSig.all),
        repeatingParamCheck = Some(RepeatingParamCheck("input",
          (TypeSig.STRING + TypeSig.ARRAY).nested(
            TypeSig.commonCudfTypes + TypeSig.NULL + TypeSig.DECIMAL_128 +
                TypeSig.ARRAY + TypeSig.STRUCT + TypeSig.MAP + TypeSig.BINARY),
          (TypeSig.STRING + TypeSig.BINARY + TypeSig.ARRAY).nested(TypeSig.all)))),
      (a, conf, p, r) => new ComplexTypeMergingExprMeta[Concat](a, conf, p, r) {
        override def convertToGpu(child: Seq[Expression]): GpuExpression = GpuConcat(child)
      }),
    expr[Conv](
      desc = "Convert string representing a number from one base to another",
      pluginChecks = ExprChecks.projectOnly(
        outputCheck = TypeSig.STRING,
        paramCheck = Seq(
          ParamCheck(
            name = "num",
            cudf = TypeSig.STRING,
            spark = TypeSig.STRING),
          ParamCheck(
            name = "from_base",
            cudf = TypeSig.integral
              .withAllLit()
              .withInitialTypesPsNote("only values 10 and 16 are supported"),
            spark = TypeSig.integral),
          ParamCheck(
            name = "to_base",
            cudf = TypeSig.integral
              .withAllLit()
              .withInitialTypesPsNote("only values 10 and 16 are supported"),
            spark = TypeSig.integral)),
        sparkOutputSig = TypeSig.STRING),
        (convExpr, conf, parentMetaOpt, dataFromReplacementRule) =>
          new GpuConvMeta(convExpr, conf, parentMetaOpt, dataFromReplacementRule)
    ).disabledByDefault(
      """GPU implementation is incomplete. We currently only support from/to_base values
         |of 10 and 16. We fall back on CPU if the signed conversion is signalled via
         |a negative to_base.
         |GPU implementation does not check for an 64-bit signed/unsigned int overflow when
         |performing the conversion to return `FFFFFFFFFFFFFFFF` or `18446744073709551615` or
         |to throw an error in the ANSI mode.
         |It is safe to enable if the overflow is not possible or detected externally.
         |For instance decimal strings not longer than 18 characters / hexadecimal strings
         |not longer than 15 characters disregarding the sign cannot cause an overflow.
         """.stripMargin.replaceAll("\n", " ")),
    expr[FormatNumber](
      "Formats the number x like '#,###,###.##', rounded to d decimal places.",
      ExprChecks.binaryProject(TypeSig.STRING, TypeSig.STRING,
        ("x", TypeSig.gpuNumeric, TypeSig.cpuNumeric),
        ("d", TypeSig.lit(TypeEnum.INT), TypeSig.INT+TypeSig.STRING)),
      (in, conf, p, r) => new BinaryExprMeta[FormatNumber](in, conf, p, r) {
        override def tagExprForGpu(): Unit = {
          in.children.head.dataType match {
            case FloatType | DoubleType if !this.conf.isFloatFormatNumberEnabled =>
              willNotWorkOnGpu("format_number with floating point types on the GPU returns " +
                  "results that have a different precision than the default results of Spark. " +
                  "To enable this operation on the GPU, set" +
                  s" ${RapidsConf.ENABLE_FLOAT_FORMAT_NUMBER} to true.")
            case _ =>
          }
        }
        override def convertToGpu(lhs: Expression, rhs: Expression): GpuExpression =
          GpuFormatNumber(lhs, rhs)
      }
    ),
    expr[MapConcat](
      "Returns the union of all the given maps",
      ExprChecks.projectOnly(TypeSig.MAP.nested(TypeSig.commonCudfTypes + TypeSig.DECIMAL_128 +
          TypeSig.NULL + TypeSig.ARRAY + TypeSig.STRUCT + TypeSig.MAP),
        TypeSig.MAP.nested(TypeSig.all),
        repeatingParamCheck = Some(RepeatingParamCheck("input",
          TypeSig.MAP.nested(TypeSig.commonCudfTypes + TypeSig.DECIMAL_128 +
          TypeSig.NULL + TypeSig.ARRAY + TypeSig.STRUCT + TypeSig.MAP),
          TypeSig.MAP.nested(TypeSig.all)))),
      (a, conf, p, r) => new ComplexTypeMergingExprMeta[MapConcat](a, conf, p, r) {
        override def convertToGpu(child: Seq[Expression]): GpuExpression = GpuMapConcat(child)
      }),
    expr[ConcatWs](
      "Concatenates multiple input strings or array of strings into a single " +
        "string using a given separator",
      ExprChecks.projectOnly(TypeSig.STRING, TypeSig.STRING,
        repeatingParamCheck = Some(RepeatingParamCheck("input",
          (TypeSig.STRING + TypeSig.ARRAY).nested(TypeSig.STRING),
          (TypeSig.STRING + TypeSig.ARRAY).nested(TypeSig.STRING)))),
      (a, conf, p, r) => new ExprMeta[ConcatWs](a, conf, p, r) {
        override def tagExprForGpu(): Unit = {
          if (a.children.size <= 1) {
            // If only a separator specified and its a column, Spark returns an empty
            // string for all entries unless they are null, then it returns null.
            // This seems like edge case so instead of handling on GPU just fallback.
            willNotWorkOnGpu("Only specifying separator column not supported on GPU")
          }
        }
        override final def convertToGpu(): GpuExpression =
          GpuConcatWs(childExprs.map(_.convertToGpu()))
      }),
    expr[Murmur3Hash] (
      "Murmur3 hash operator",
      ExprChecks.projectOnly(TypeSig.INT, TypeSig.INT,
        repeatingParamCheck = Some(RepeatingParamCheck("input",
          (TypeSig.commonCudfTypes + TypeSig.NULL + TypeSig.DECIMAL_128 +
              TypeSig.STRUCT + TypeSig.ARRAY).nested() +
              TypeSig.psNote(TypeEnum.ARRAY, "Arrays of structs are not supported"),
          TypeSig.all))),
      (a, conf, p, r) => new ExprMeta[Murmur3Hash](a, conf, p, r) {
        override val childExprs: Seq[BaseExprMeta[_]] = a.children
          .map(GpuOverrides.wrapExpr(_, this.conf, Some(this)))

        override def tagExprForGpu(): Unit = {
          val arrayWithStructsHashing = a.children.exists(e =>
            TrampolineUtil.dataTypeExistsRecursively(e.dataType,
              {
                case ArrayType(_: StructType, _) => true
                case _ => false
              })
          )
          if (arrayWithStructsHashing) {
            willNotWorkOnGpu("hashing arrays with structs is not supported")
          }
        }

        def convertToGpu(): GpuExpression =
          GpuMurmur3Hash(childExprs.map(_.convertToGpu()), a.seed)
      }),
    expr[XxHash64](
      "xxhash64 hash operator",
      ExprChecks.projectOnly(TypeSig.LONG, TypeSig.LONG,
        repeatingParamCheck = Some(RepeatingParamCheck("input",
          XxHash64Shims.supportedTypes, TypeSig.all))),
      (a, conf, p, r) => new ExprMeta[XxHash64](a, conf, p, r) {
        override val childExprs: Seq[BaseExprMeta[_]] = a.children
          .map(GpuOverrides.wrapExpr(_, this.conf, Some(this)))

        def convertToGpu(): GpuExpression =
          GpuXxHash64(childExprs.map(_.convertToGpu()), a.seed)
      }),
    expr[Contains](
      "Contains",
      ExprChecks.binaryProject(TypeSig.BOOLEAN, TypeSig.BOOLEAN,
        ("src", TypeSig.STRING, TypeSig.STRING),
        ("search", TypeSig.lit(TypeEnum.STRING), TypeSig.STRING)),
      (a, conf, p, r) => new BinaryExprMeta[Contains](a, conf, p, r) {
        override def convertToGpu(lhs: Expression, rhs: Expression): GpuExpression =
          GpuContains(lhs, rhs)
      }),
    expr[Like](
      "Like",
      ExprChecks.binaryProject(TypeSig.BOOLEAN, TypeSig.BOOLEAN,
        ("src", TypeSig.STRING, TypeSig.STRING),
        ("search", TypeSig.lit(TypeEnum.STRING), TypeSig.STRING)),
      (a, conf, p, r) => new BinaryExprMeta[Like](a, conf, p, r) {
        override def convertToGpu(lhs: Expression, rhs: Expression): GpuExpression =
          GpuLike(lhs, rhs, a.escapeChar)
      }),
    expr[RLike](
      "Regular expression version of Like",
      ExprChecks.binaryProject(TypeSig.BOOLEAN, TypeSig.BOOLEAN,
        ("str", TypeSig.STRING, TypeSig.STRING),
        ("regexp", TypeSig.lit(TypeEnum.STRING), TypeSig.STRING)),
      (a, conf, p, r) => new GpuRLikeMeta(a, conf, p, r)),
    expr[RegExpReplace](
      "String replace using a regular expression pattern",
      ExprChecks.projectOnly(TypeSig.STRING, TypeSig.STRING,
        Seq(ParamCheck("str", TypeSig.STRING, TypeSig.STRING),
          ParamCheck("regex", TypeSig.lit(TypeEnum.STRING), TypeSig.STRING),
          ParamCheck("rep", TypeSig.lit(TypeEnum.STRING), TypeSig.STRING),
          ParamCheck("pos", TypeSig.lit(TypeEnum.INT)
              .withPsNote(TypeEnum.INT, "only a value of 1 is supported"),
            TypeSig.lit(TypeEnum.INT)))),
      (a, conf, p, r) => new GpuRegExpReplaceMeta(a, conf, p, r)),
    expr[RegExpExtract](
      "Extract a specific group identified by a regular expression",
      ExprChecks.projectOnly(TypeSig.STRING, TypeSig.STRING,
        Seq(ParamCheck("str", TypeSig.STRING, TypeSig.STRING),
          ParamCheck("regexp", TypeSig.lit(TypeEnum.STRING), TypeSig.STRING),
          ParamCheck("idx", TypeSig.lit(TypeEnum.INT),
            TypeSig.lit(TypeEnum.INT)))),
      (a, conf, p, r) => new GpuRegExpExtractMeta(a, conf, p, r)),
    expr[RegExpExtractAll](
      "Extract all strings matching a regular expression corresponding to the regex group index",
      ExprChecks.projectOnly(TypeSig.ARRAY.nested(TypeSig.STRING),
        TypeSig.ARRAY.nested(TypeSig.STRING),
        Seq(ParamCheck("str", TypeSig.STRING, TypeSig.STRING),
          ParamCheck("regexp", TypeSig.lit(TypeEnum.STRING), TypeSig.STRING),
          ParamCheck("idx", TypeSig.lit(TypeEnum.INT), TypeSig.INT))),
      (a, conf, p, r) => new GpuRegExpExtractAllMeta(a, conf, p, r)),
    expr[ParseUrl](
      "Extracts a part from a URL",
      ExprChecks.projectOnly(TypeSig.STRING, TypeSig.STRING,
        Seq(ParamCheck("url", TypeSig.STRING, TypeSig.STRING),
          ParamCheck("partToExtract", TypeSig.lit(TypeEnum.STRING).withPsNote(
            TypeEnum.STRING, "only support partToExtract = PROTOCOL | HOST | QUERY | PATH"), 
            TypeSig.STRING)),
          // Should really be an OptionalParam
          Some(RepeatingParamCheck("key", TypeSig.STRING, TypeSig.STRING))),
      (a, conf, p, r) => new ExprMeta[ParseUrl](a, conf, p, r) {
        override def tagExprForGpu(): Unit = {
          if (a.failOnError) {
            willNotWorkOnGpu("Fail on error is not supported on GPU when parsing urls.")
          }
          
          extractStringLit(a.children(1)).map(_.toUpperCase) match {
            // In Spark, the key in parse_url could act like a regex, but GPU will match the key 
            // exactly. When key is literal, GPU will check if the key contains regex special and
            // fallbcak to CPU if it does, but we are not able to fallback when key is column.
            // see Spark issue: https://issues.apache.org/jira/browse/SPARK-44500
            case Some("QUERY") if (a.children.size == 3) => {
              extractLit(a.children(2)).foreach { key =>
                if (key.value != null) {
                  val keyStr = key.value.asInstanceOf[UTF8String].toString
                  if (regexMetaChars.exists(keyStr.contains(_))) {
                    willNotWorkOnGpu(s"Key $keyStr could act like a regex which is not " + 
                        "supported on GPU")
                  }
                }
              }
            }
            case Some(part) if GpuParseUrl.isSupportedPart(part) =>
            case Some(other) =>
              willNotWorkOnGpu(s"Part to extract $other is not supported on GPU")
            case None =>
              // Should never get here, but just in case
              willNotWorkOnGpu("GPU only supports a literal for the part to extract")
          }
        }

        override def convertToGpu(): GpuExpression = {
          GpuParseUrl(childExprs.map(_.convertToGpu()))
        }
      }),
    expr[Length](
      "String character length or binary byte length",
      ExprChecks.unaryProject(TypeSig.INT, TypeSig.INT,
        TypeSig.STRING, TypeSig.STRING + TypeSig.BINARY),
      (a, conf, p, r) => new UnaryExprMeta[Length](a, conf, p, r) {
        override def convertToGpu(child: Expression): GpuExpression = GpuLength(child)
      }),
    expr[Size](
      "The size of an array or a map",
      ExprChecks.unaryProject(TypeSig.INT, TypeSig.INT,
        (TypeSig.ARRAY + TypeSig.MAP).nested(TypeSig.commonCudfTypes + TypeSig.NULL
            + TypeSig.DECIMAL_128 + TypeSig.BINARY + TypeSig.ARRAY + TypeSig.STRUCT + TypeSig.MAP),
        (TypeSig.ARRAY + TypeSig.MAP).nested(TypeSig.all)),
      (a, conf, p, r) => new UnaryExprMeta[Size](a, conf, p, r) {
        override def convertToGpu(child: Expression): GpuExpression =
          GpuSize(child, a.legacySizeOfNull)
      }),
    expr[Reverse](
      "Returns a reversed string or an array with reverse order of elements",
      ExprChecks.unaryProject(TypeSig.STRING + TypeSig.ARRAY.nested(TypeSig.all),
        TypeSig.STRING + TypeSig.ARRAY.nested(TypeSig.all),
        TypeSig.STRING + TypeSig.ARRAY.nested(TypeSig.all),
        TypeSig.STRING + TypeSig.ARRAY.nested(TypeSig.all)),
      (a, conf, p, r) => new UnaryExprMeta[Reverse](a, conf, p, r) {
        override def convertToGpu(input: Expression): GpuExpression =
          GpuReverse(input)
      }),
    expr[UnscaledValue](
      "Convert a Decimal to an unscaled long value for some aggregation optimizations",
      ExprChecks.unaryProject(TypeSig.LONG, TypeSig.LONG,
        TypeSig.DECIMAL_64, TypeSig.DECIMAL_128),
      (a, conf, p, r) => new UnaryExprMeta[UnscaledValue](a, conf, p, r) {
        override val isFoldableNonLitAllowed: Boolean = true
        override def convertToGpu(child: Expression): GpuExpression = GpuUnscaledValue(child)
      }),
    expr[MakeDecimal](
      "Create a Decimal from an unscaled long value for some aggregation optimizations",
      ExprChecks.unaryProject(TypeSig.DECIMAL_64, TypeSig.DECIMAL_128,
        TypeSig.LONG, TypeSig.LONG),
      (a, conf, p, r) => new UnaryExprMeta[MakeDecimal](a, conf, p, r) {
        override def convertToGpu(child: Expression): GpuExpression =
          GpuMakeDecimal(child, a.precision, a.scale, a.nullOnOverflow)
      }),
    expr[Explode](
      "Given an input array produces a sequence of rows for each value in the array",
      ExprChecks.unaryProject(
        // Here is a walk-around representation, since multi-level nested type is not supported yet.
        // related issue: https://github.com/NVIDIA/spark-rapids/issues/1901
        TypeSig.ARRAY.nested(TypeSig.commonCudfTypes + TypeSig.NULL + TypeSig.DECIMAL_128 +
            TypeSig.BINARY + TypeSig.ARRAY + TypeSig.STRUCT + TypeSig.MAP),
        TypeSig.ARRAY.nested(TypeSig.all),
        (TypeSig.ARRAY + TypeSig.MAP).nested(TypeSig.commonCudfTypes + TypeSig.NULL +
            TypeSig.DECIMAL_128 + TypeSig.BINARY + TypeSig.ARRAY + TypeSig.STRUCT + TypeSig.MAP),
        (TypeSig.ARRAY + TypeSig.MAP).nested(TypeSig.all)),
      (a, conf, p, r) => new GeneratorExprMeta[Explode](a, conf, p, r) {
        override val supportOuter: Boolean = true
        override def convertToGpu(): GpuExpression = GpuExplode(childExprs.head.convertToGpu())
      }),
    expr[PosExplode](
      "Given an input array produces a sequence of rows for each value in the array",
      ExprChecks.unaryProject(
        // Here is a walk-around representation, since multi-level nested type is not supported yet.
        // related issue: https://github.com/NVIDIA/spark-rapids/issues/1901
        TypeSig.ARRAY.nested(TypeSig.commonCudfTypes + TypeSig.NULL + TypeSig.DECIMAL_128 +
            TypeSig.BINARY + TypeSig.ARRAY + TypeSig.STRUCT + TypeSig.MAP),
        TypeSig.ARRAY.nested(TypeSig.all),
        (TypeSig.ARRAY + TypeSig.MAP).nested(TypeSig.commonCudfTypes + TypeSig.NULL +
            TypeSig.DECIMAL_128 + TypeSig.BINARY + TypeSig.ARRAY + TypeSig.STRUCT + TypeSig.MAP),
        (TypeSig.ARRAY + TypeSig.MAP).nested(TypeSig.all)),
      (a, conf, p, r) => new GeneratorExprMeta[PosExplode](a, conf, p, r) {
        override val supportOuter: Boolean = true
        override def convertToGpu(): GpuExpression = GpuPosExplode(childExprs.head.convertToGpu())
      }),
    expr[Stack](
      "Separates expr1, ..., exprk into n rows.",
      ExprChecks.projectOnly(
        TypeSig.ARRAY.nested(TypeSig.commonCudfTypes + TypeSig.NULL + TypeSig.DECIMAL_128 +
            TypeSig.ARRAY + TypeSig.STRUCT + TypeSig.MAP),
        TypeSig.ARRAY.nested(TypeSig.all),
        Seq(ParamCheck("n", TypeSig.lit(TypeEnum.INT), TypeSig.INT)),
        Some(RepeatingParamCheck("expr",
          (TypeSig.commonCudfTypes + TypeSig.NULL + TypeSig.DECIMAL_128 +
              TypeSig.ARRAY + TypeSig.STRUCT + TypeSig.MAP).nested(),
          TypeSig.all))),
      (a, conf, p, r) => new GpuStackMeta(a, conf, p, r)
    ),
    expr[ReplicateRows](
      "Given an input row replicates the row N times",
      ExprChecks.projectOnly(
        TypeSig.ARRAY.nested(TypeSig.commonCudfTypes + TypeSig.NULL + TypeSig.DECIMAL_128 +
            TypeSig.ARRAY + TypeSig.STRUCT),
        TypeSig.ARRAY.nested(TypeSig.all),
        repeatingParamCheck = Some(RepeatingParamCheck("input",
          (TypeSig.commonCudfTypes + TypeSig.NULL + TypeSig.DECIMAL_128 +
              TypeSig.ARRAY + TypeSig.STRUCT).nested(),
          TypeSig.all))),
      (a, conf, p, r) => new ReplicateRowsExprMeta[ReplicateRows](a, conf, p, r) {
        override def convertToGpu(childExpr: Seq[Expression]): GpuExpression =
          GpuReplicateRows(childExpr)
      }),
    expr[CollectList](
      "Collect a list of non-unique elements, not supported in reduction",
      ExprChecks.fullAgg(
        TypeSig.ARRAY.nested(TypeSig.commonCudfTypes + TypeSig.DECIMAL_128 + TypeSig.BINARY +
            TypeSig.NULL + TypeSig.STRUCT + TypeSig.ARRAY + TypeSig.MAP)
            .withPsNote(TypeEnum.ARRAY, "window operations are disabled by default due " +
                "to extreme memory usage"),
        TypeSig.ARRAY.nested(TypeSig.all),
        Seq(ParamCheck("input",
          (TypeSig.commonCudfTypes + TypeSig.DECIMAL_128 + TypeSig.BINARY +
              TypeSig.NULL + TypeSig.STRUCT + TypeSig.ARRAY + TypeSig.MAP).nested(),
          TypeSig.all))),
      (c, conf, p, r) => new TypedImperativeAggExprMeta[CollectList](c, conf, p, r) {
        override def tagAggForGpu(): Unit = {
          if (context == WindowAggExprContext && !this.conf.isWindowCollectListEnabled) {
            willNotWorkOnGpu("collect_list is disabled for window operations because " +
                "the output explodes in size proportional to the window size squared. If " +
                "you know the window is small you can try it by setting " +
                s"${RapidsConf.ENABLE_WINDOW_COLLECT_LIST} to true")
          }
        }

        override def convertToGpu(childExprs: Seq[Expression]): GpuExpression =
          GpuCollectList(childExprs.head, c.mutableAggBufferOffset, c.inputAggBufferOffset)

        override def aggBufferAttribute: AttributeReference = {
          val aggBuffer = c.aggBufferAttributes.head
          aggBuffer.copy(dataType = c.dataType)(aggBuffer.exprId, aggBuffer.qualifier)
        }

        override def createCpuToGpuBufferConverter(): CpuToGpuAggregateBufferConverter =
          new CpuToGpuCollectBufferConverter(c.child.dataType)

        override def createGpuToCpuBufferConverter(): GpuToCpuAggregateBufferConverter =
          new GpuToCpuCollectBufferConverter()

        override val supportBufferConversion: Boolean = true

        // Last does not overflow, so it doesn't need the ANSI check
        override val needsAnsiCheck: Boolean = false
      }),
    expr[CollectSet](
      "Collect a set of unique elements, not supported in reduction",
      ExprChecks.fullAgg(
        TypeSig.ARRAY.nested(TypeSig.commonCudfTypes + TypeSig.DECIMAL_128 +
            TypeSig.NULL + TypeSig.STRUCT + TypeSig.ARRAY)
            .withPsNote(TypeEnum.ARRAY, "window operations are disabled by default due " +
                "to extreme memory usage"),
        TypeSig.ARRAY.nested(TypeSig.all),
        Seq(ParamCheck("input",
          (TypeSig.commonCudfTypes + TypeSig.DECIMAL_128 +
            TypeSig.NULL +
            TypeSig.STRUCT +
            TypeSig.ARRAY).nested(),
          TypeSig.all))),
      (c, conf, p, r) => new TypedImperativeAggExprMeta[CollectSet](c, conf, p, r) {
        override def tagAggForGpu(): Unit = {
          if (context == WindowAggExprContext && !this.conf.isWindowCollectSetEnabled) {
            willNotWorkOnGpu("collect_set is disabled for window operations because " +
                "the output can explode in size proportional to the window size squared. If " +
                "you know the window is small you can try it by setting " +
                s"${RapidsConf.ENABLE_WINDOW_COLLECT_SET} to true")
          }
        }

        override def convertToGpu(childExprs: Seq[Expression]): GpuExpression =
          GpuCollectSet(childExprs.head, c.mutableAggBufferOffset, c.inputAggBufferOffset)

        override def aggBufferAttribute: AttributeReference = {
          val aggBuffer = c.aggBufferAttributes.head
          aggBuffer.copy(dataType = c.dataType)(aggBuffer.exprId, aggBuffer.qualifier)
        }

        override def createCpuToGpuBufferConverter(): CpuToGpuAggregateBufferConverter =
          new CpuToGpuCollectBufferConverter(c.child.dataType)

        override def createGpuToCpuBufferConverter(): GpuToCpuAggregateBufferConverter =
          new GpuToCpuCollectBufferConverter()

        override val supportBufferConversion: Boolean = true

        // Last does not overflow, so it doesn't need the ANSI check
        override val needsAnsiCheck: Boolean = false
      }),
    expr[StddevPop](
      "Aggregation computing population standard deviation",
      ExprChecks.groupByOnly(
        TypeSig.DOUBLE, TypeSig.DOUBLE,
        Seq(ParamCheck("input", TypeSig.DOUBLE, TypeSig.DOUBLE))),
      (a, conf, p, r) => new AggExprMeta[StddevPop](a, conf, p, r) {
        override def convertToGpu(childExprs: Seq[Expression]): GpuExpression = {
          val legacyStatisticalAggregate = SQLConf.get.legacyStatisticalAggregate
          GpuStddevPop(childExprs.head, !legacyStatisticalAggregate)
        }
      }),
    expr[StddevSamp](
      "Aggregation computing sample standard deviation",
      ExprChecks.fullAgg(
          TypeSig.DOUBLE, TypeSig.DOUBLE,
          Seq(ParamCheck("input", TypeSig.DOUBLE,
            TypeSig.DOUBLE))),
        (a, conf, p, r) => new AggExprMeta[StddevSamp](a, conf, p, r) {
          override def convertToGpu(childExprs: Seq[Expression]): GpuExpression = {
            val legacyStatisticalAggregate = SQLConf.get.legacyStatisticalAggregate
            GpuStddevSamp(childExprs.head, !legacyStatisticalAggregate)
          }
        }),
    expr[VariancePop](
      "Aggregation computing population variance",
      ExprChecks.groupByOnly(
        TypeSig.DOUBLE, TypeSig.DOUBLE,
        Seq(ParamCheck("input", TypeSig.DOUBLE, TypeSig.DOUBLE))),
      (a, conf, p, r) => new AggExprMeta[VariancePop](a, conf, p, r) {
        override def convertToGpu(childExprs: Seq[Expression]): GpuExpression = {
          val legacyStatisticalAggregate = SQLConf.get.legacyStatisticalAggregate
          GpuVariancePop(childExprs.head, !legacyStatisticalAggregate)
        }
      }),
    expr[VarianceSamp](
      "Aggregation computing sample variance",
      ExprChecks.groupByOnly(
        TypeSig.DOUBLE, TypeSig.DOUBLE,
        Seq(ParamCheck("input", TypeSig.DOUBLE, TypeSig.DOUBLE))),
      (a, conf, p, r) => new AggExprMeta[VarianceSamp](a, conf, p, r) {
        override def convertToGpu(childExprs: Seq[Expression]): GpuExpression = {
          val legacyStatisticalAggregate = SQLConf.get.legacyStatisticalAggregate
          GpuVarianceSamp(childExprs.head, !legacyStatisticalAggregate)
        }
      }),
    expr[Percentile](
      "Aggregation computing exact percentile",
      ExprChecks.reductionAndGroupByAgg(
        // The output can be a single number or array depending on whether percentiles param
        // is a single number or an array.
        TypeSig.DOUBLE + TypeSig.ARRAY.nested(TypeSig.DOUBLE),
        TypeSig.DOUBLE + TypeSig.ARRAY.nested(TypeSig.DOUBLE),
        Seq(
          // ANSI interval types are new in Spark 3.2.0 and are not yet supported by the
          // current GPU implementation.
          ParamCheck("input", TypeSig.integral + TypeSig.fp, TypeSig.integral + TypeSig.fp),
          ParamCheck("percentage",
            TypeSig.lit(TypeEnum.DOUBLE) + TypeSig.ARRAY.nested(TypeSig.lit(TypeEnum.DOUBLE)),
            TypeSig.DOUBLE + TypeSig.ARRAY.nested(TypeSig.DOUBLE)),
          ParamCheck("frequency",
            TypeSig.LONG + TypeSig.ARRAY.nested(TypeSig.LONG),
            TypeSig.LONG + TypeSig.ARRAY.nested(TypeSig.LONG)))),
      (c, conf, p, r) => new TypedImperativeAggExprMeta[Percentile](c, conf, p, r) {
        override def tagAggForGpu(): Unit = {
          // Check if the input percentage can be supported on GPU.
          GpuOverrides.extractLit(childExprs(1).wrapped.asInstanceOf[Expression]) match {
            case None =>
              willNotWorkOnGpu("percentile on GPU only supports literal percentages")
            case Some(Literal(null, _)) =>
              willNotWorkOnGpu("percentile on GPU only supports non-null literal percentages")
            case Some(Literal(a: ArrayData, _)) => {
              if((0 until a.numElements).exists(a.isNullAt)) {
                willNotWorkOnGpu(
                  "percentile on GPU does not support percentage arrays containing nulls")
              }
              if (a.toDoubleArray().exists(percentage => percentage < 0.0 || percentage > 1.0)) {
                willNotWorkOnGpu(
                  "percentile requires the input percentages given in the range [0, 1]")
              }
            }
            case Some(_) => // This is fine
          }
        }

        override def convertToGpu(childExprs: Seq[Expression]): GpuExpression = {
          val exprMeta = p.get.asInstanceOf[BaseExprMeta[_]]
          val isReduction = exprMeta.context match {
            case ReductionAggExprContext => true
            case GroupByAggExprContext => false
            case _ => throw new IllegalStateException(
              s"Invalid aggregation context: ${exprMeta.context}")
          }
          GpuPercentile(childExprs.head, childExprs(1).asInstanceOf[GpuLiteral], childExprs(2),
            isReduction)
        }
        // Declare the data type of the internal buffer so it can be serialized and
        // deserialized correctly during shuffling.
        override def aggBufferAttribute: AttributeReference = {
          val aggBuffer = c.aggBufferAttributes.head
          val dataType: DataType = ArrayType(StructType(Seq(
            StructField("value", childExprs.head.dataType),
            StructField("frequency", LongType))), containsNull = false)
          aggBuffer.copy(dataType = dataType)(aggBuffer.exprId, aggBuffer.qualifier)
        }

        override val needsAnsiCheck: Boolean = false
        override val supportBufferConversion: Boolean = true
        override def createCpuToGpuBufferConverter(): CpuToGpuAggregateBufferConverter =
          CpuToGpuPercentileBufferConverter(childExprs.head.dataType)
        override def createGpuToCpuBufferConverter(): GpuToCpuAggregateBufferConverter =
          GpuToCpuPercentileBufferConverter(childExprs.head.dataType)
      }),
    expr[ApproximatePercentile](
      "Approximate percentile",
      ExprChecks.reductionAndGroupByAgg(
        // note that output can be single number or array depending on whether percentiles param
        // is a single number or an array
        TypeSig.gpuNumeric +
            TypeSig.ARRAY.nested(TypeSig.gpuNumeric),
        TypeSig.cpuNumeric + TypeSig.DATE + TypeSig.TIMESTAMP + TypeSig.ARRAY.nested(
          TypeSig.cpuNumeric + TypeSig.DATE + TypeSig.TIMESTAMP),
        Seq(
          ParamCheck("input",
            TypeSig.gpuNumeric,
            TypeSig.cpuNumeric + TypeSig.DATE + TypeSig.TIMESTAMP),
          ParamCheck("percentage",
            TypeSig.DOUBLE + TypeSig.ARRAY.nested(TypeSig.DOUBLE),
            TypeSig.DOUBLE + TypeSig.ARRAY.nested(TypeSig.DOUBLE)),
          ParamCheck("accuracy", TypeSig.INT, TypeSig.INT))),
      (c, conf, p, r) => new TypedImperativeAggExprMeta[ApproximatePercentile](c, conf, p, r) {

        override def tagAggForGpu(): Unit = {
          // check if the percentile expression can be supported on GPU
          childExprs(1).wrapped match {
            case lit: Literal => lit.value match {
              case null =>
                willNotWorkOnGpu(
                  "approx_percentile on GPU only supports non-null literal percentiles")
              case a: ArrayData if a.numElements == 0 =>
                willNotWorkOnGpu(
                  "approx_percentile on GPU does not support empty percentiles arrays")
              case a: ArrayData if (0 until a.numElements).exists(a.isNullAt) =>
                willNotWorkOnGpu(
                  "approx_percentile on GPU does not support percentiles arrays containing nulls")
              case _ =>
                // this is fine
            }
            case _ =>
              willNotWorkOnGpu("approx_percentile on GPU only supports literal percentiles")
          }
        }

        override def convertToGpu(childExprs: Seq[Expression]): GpuExpression =
          GpuApproximatePercentile(childExprs.head,
              childExprs(1).asInstanceOf[GpuLiteral],
              childExprs(2).asInstanceOf[GpuLiteral])

        override def aggBufferAttribute: AttributeReference = {
          // Spark's ApproxPercentile has an aggregation buffer named "buf" with type "BinaryType"
          // so we need to replace that here with the GPU aggregation buffer reference, which is
          // a t-digest type
          val aggBuffer = c.aggBufferAttributes.head
          aggBuffer.copy(dataType = CudfTDigest.dataType)(aggBuffer.exprId, aggBuffer.qualifier)
        }
      }).incompat("the GPU implementation of approx_percentile is not bit-for-bit " +
          s"compatible with Apache Spark"),
    expr[GetJsonObject](
      "Extracts a json object from path",
      ExprChecks.projectOnly(
        TypeSig.STRING, TypeSig.STRING, Seq(ParamCheck("json", TypeSig.STRING, TypeSig.STRING),
          ParamCheck("path", TypeSig.lit(TypeEnum.STRING), TypeSig.STRING))),
      (a, conf, p, r) => new GpuGetJsonObjectMeta(a, conf, p, r)).disabledByDefault(
      "Experimental feature that could be unstable or have performance issues."),
    expr[JsonToStructs](
      "Returns a struct value with the given `jsonStr` and `schema`",
      ExprChecks.projectOnly(
        TypeSig.STRUCT.nested(jsonStructReadTypes) +
          TypeSig.MAP.nested(TypeSig.STRING).withPsNote(TypeEnum.MAP,
          "MAP only supports keys and values that are of STRING type"),
        (TypeSig.STRUCT + TypeSig.MAP + TypeSig.ARRAY).nested(TypeSig.all),
        Seq(ParamCheck("jsonStr", TypeSig.STRING, TypeSig.STRING))),
      (a, conf, p, r) => new UnaryExprMeta[JsonToStructs](a, conf, p, r) {
        def hasDuplicateFieldNames(dt: DataType): Boolean =
          TrampolineUtil.dataTypeExistsRecursively(dt, {
            case st: StructType =>
              val fn = st.fieldNames
              fn.length != fn.distinct.length
            case _ => false
          })

        override def tagExprForGpu(): Unit = {
          a.schema match {
            case MapType(_: StringType, _: StringType, _) => ()
            case st: StructType =>
              if (hasDuplicateFieldNames(st)) {
                willNotWorkOnGpu("from_json on GPU does not support duplicate field " +
                    "names in a struct")
              }
              ()
            case _ =>
              willNotWorkOnGpu("from_json on GPU only supports MapType<StringType, StringType> " +
                "or StructType schema")
          }
          GpuJsonScan.tagSupport(SQLConf.get, JsonToStructsReaderType, a.dataType, a.dataType,
            a.options, this)
        }

        override def convertToGpu(child: Expression): GpuExpression =
          // GPU implementation currently does not support duplicated json key names in input
<<<<<<< HEAD
          GpuJsonToStructs(a.schema, a.options, child, this.conf.isJsonMixedTypesAsStringEnabled,
            a.timeZoneId)
=======
          GpuJsonToStructs(a.schema, a.options, child, a.timeZoneId)
>>>>>>> 30663735
      }).disabledByDefault("it is currently in beta and undergoes continuous enhancements."+
      " Please consult the "+
      "[compatibility documentation](../compatibility.md#json-supporting-types)"+
      " to determine whether you can enable this configuration for your use case"),
    expr[StructsToJson](
      "Converts structs to JSON text format",
      ExprChecks.projectOnly(
        TypeSig.STRING,
        TypeSig.STRING,
        Seq(ParamCheck("struct",
          (TypeSig.BOOLEAN + TypeSig.STRING + TypeSig.integral + TypeSig.FLOAT +
            TypeSig.DOUBLE + TypeSig.DATE + TypeSig.TIMESTAMP +
            TypeSig.DECIMAL_128 +
            TypeSig.STRUCT + TypeSig.ARRAY + TypeSig.MAP).nested(),
          (TypeSig.BOOLEAN + TypeSig.STRING + TypeSig.integral + TypeSig.FLOAT +
            TypeSig.DOUBLE + TypeSig.DATE + TypeSig.TIMESTAMP +
            TypeSig.DECIMAL_128 +
            TypeSig.STRUCT + TypeSig.ARRAY + TypeSig.MAP).nested()
        ))),
      (a, conf, p, r) => new GpuStructsToJsonMeta(a, conf, p, r))
        .disabledByDefault("it is currently in beta and undergoes continuous enhancements."+
      " Please consult the "+
      "[compatibility documentation](../compatibility.md#json-supporting-types)"+
      " to determine whether you can enable this configuration for your use case"),
    expr[JsonTuple](
      "Returns a tuple like the function get_json_object, but it takes multiple names. " +
        "All the input parameters and output column types are string.",
      ExprChecks.projectOnly(
        TypeSig.ARRAY.nested(TypeSig.STRUCT + TypeSig.STRING),
        TypeSig.ARRAY.nested(TypeSig.STRUCT + TypeSig.STRING),
        Seq(ParamCheck("json", TypeSig.STRING, TypeSig.STRING)),
        Some(RepeatingParamCheck("field", TypeSig.lit(TypeEnum.STRING), TypeSig.STRING))),
      (a, conf, p, r) => new GeneratorExprMeta[JsonTuple](a, conf, p, r) {
        override def tagExprForGpu(): Unit = {
          if (childExprs.length >= 50) {
            // If the number of field parameters is too large, fall back to CPU to avoid
            // potential performance problems.
            willNotWorkOnGpu("JsonTuple with large number of fields is not supported on GPU")
          }
        }
        override def convertToGpu(): GpuExpression = GpuJsonTuple(childExprs.map(_.convertToGpu()))
      }
    ).disabledByDefault("Experimental feature that could be unstable or have performance issues."),
    expr[org.apache.spark.sql.execution.ScalarSubquery](
      "Subquery that will return only one row and one column",
      ExprChecks.projectOnly(
        (TypeSig.commonCudfTypes + TypeSig.NULL + TypeSig.DECIMAL_128 + TypeSig.BINARY +
            TypeSig.ARRAY + TypeSig.MAP + TypeSig.STRUCT).nested(),
        TypeSig.all,
        Nil, None),
      (a, conf, p, r) =>
        new ExprMeta[org.apache.spark.sql.execution.ScalarSubquery](a, conf, p, r) {
          override def convertToGpu(): GpuExpression = GpuScalarSubquery(a.plan, a.exprId)
        }
    ),
    expr[CreateMap](
      desc = "Create a map",
      CreateMapCheck,
      (a, conf, p, r) => new ExprMeta[CreateMap](a, conf, p, r) {
        override def convertToGpu(): GpuExpression = GpuCreateMap(childExprs.map(_.convertToGpu()))
      }
    ),
    expr[Sequence](
      desc = "Sequence",
      ExprChecks.projectOnly(
        TypeSig.ARRAY.nested(TypeSig.integral), TypeSig.ARRAY.nested(TypeSig.integral +
          TypeSig.TIMESTAMP + TypeSig.DATE),
        Seq(ParamCheck("start", TypeSig.integral, TypeSig.integral + TypeSig.TIMESTAMP +
          TypeSig.DATE),
          ParamCheck("stop", TypeSig.integral, TypeSig.integral + TypeSig.TIMESTAMP +
            TypeSig.DATE)),
        Some(RepeatingParamCheck("step", TypeSig.integral, TypeSig.integral + TypeSig.CALENDAR))),
      (a, conf, p, r) => new GpuSequenceMeta(a, conf, p, r)
    ),
    expr[BitLength](
      "The bit length of string data",
      ExprChecks.unaryProject(
        TypeSig.INT, TypeSig.INT,
        TypeSig.STRING, TypeSig.STRING + TypeSig.BINARY),
      (a, conf, p, r) => new UnaryExprMeta[BitLength](a, conf, p, r) {
        override def convertToGpu(child: Expression): GpuExpression = GpuBitLength(child)
      }),
    expr[OctetLength](
      "The byte length of string data",
      ExprChecks.unaryProject(
        TypeSig.INT, TypeSig.INT,
        TypeSig.STRING, TypeSig.STRING + TypeSig.BINARY),
      (a, conf, p, r) => new UnaryExprMeta[OctetLength](a, conf, p, r) {
        override def convertToGpu(child: Expression): GpuExpression = GpuOctetLength(child)
      }),
    expr[Ascii](
      "The numeric value of the first character of string data.",
      ExprChecks.unaryProject(TypeSig.INT, TypeSig.INT, TypeSig.STRING, TypeSig.STRING),
      (a, conf, p, r) => new UnaryExprMeta[Ascii](a, conf, p, r) {
        override def convertToGpu(child: Expression): GpuExpression = GpuAscii(child)
      }).disabledByDefault("it only supports strings starting with ASCII or Latin-1 characters " +
        "after Spark 3.2.3, 3.3.1 and 3.4.0. Otherwise the results will not match the CPU."),
    expr[GetArrayStructFields](
      "Extracts the `ordinal`-th fields of all array elements for the data with the type of" +
        " array of struct",
      ExprChecks.unaryProject(
        TypeSig.ARRAY.nested(TypeSig.commonCudfTypesWithNested),
        TypeSig.ARRAY.nested(TypeSig.all),
        // we should allow all supported types for the children types signature of the nested
        // struct, even only a struct child is allowed for the array here. Since TypeSig supports
        // only one level signature for nested type.
        TypeSig.ARRAY.nested(TypeSig.commonCudfTypesWithNested),
        TypeSig.ARRAY.nested(TypeSig.all)),
      (e, conf, p, r) => new GpuGetArrayStructFieldsMeta(e, conf, p, r)
    ),
    expr[RaiseError](
      "Throw an exception",
      ExprChecks.unaryProject(
        TypeSig.NULL, TypeSig.NULL,
        TypeSig.STRING, TypeSig.STRING),
      (a, conf, p, r) => new UnaryExprMeta[RaiseError](a, conf, p, r) {
        override def convertToGpu(child: Expression): GpuExpression = GpuRaiseError(child)
      }),
    expr[DynamicPruningExpression](
      "Dynamic pruning expression marker",
      ExprChecks.unaryProject(TypeSig.all, TypeSig.all, TypeSig.BOOLEAN, TypeSig.BOOLEAN),
      (a, conf, p, r) => new UnaryExprMeta[DynamicPruningExpression](a, conf, p, r) {
        override def convertToGpu(child: Expression): GpuExpression = {
          GpuDynamicPruningExpression(child)
        }
      }),
    SparkShimImpl.ansiCastRule
  ).collect { case r if r != null => (r.getClassFor.asSubclass(classOf[Expression]), r)}.toMap

  // Shim expressions should be last to allow overrides with shim-specific versions
  val expressions: Map[Class[_ <: Expression], ExprRule[_ <: Expression]] =
    commonExpressions ++ TimeStamp.getExprs ++ GpuHiveOverrides.exprs ++
        ZOrderRules.exprs ++ DecimalArithmeticOverrides.exprs ++
        BloomFilterShims.exprs ++ InSubqueryShims.exprs ++ SparkShimImpl.getExprs

  def wrapScan[INPUT <: Scan](
      scan: INPUT,
      conf: RapidsConf,
      parent: Option[RapidsMeta[_, _, _]]): ScanMeta[INPUT] =
    scans.get(scan.getClass)
      .map(r => r.wrap(scan, conf, parent, r).asInstanceOf[ScanMeta[INPUT]])
      .getOrElse(new RuleNotFoundScanMeta(scan, conf, parent))

  val commonScans: Map[Class[_ <: Scan], ScanRule[_ <: Scan]] = Seq(
    GpuOverrides.scan[CSVScan](
      "CSV parsing",
      (a, conf, p, r) => new ScanMeta[CSVScan](a, conf, p, r) {
        override def tagSelfForGpu(): Unit = GpuCSVScan.tagSupport(this)

        override def convertToGpu(): GpuScan =
          GpuCSVScan(a.sparkSession,
            a.fileIndex,
            a.dataSchema,
            a.readDataSchema,
            a.readPartitionSchema,
            a.options,
            a.partitionFilters,
            a.dataFilters,
            this.conf.maxReadBatchSizeRows,
            this.conf.maxReadBatchSizeBytes,
            this.conf.maxGpuColumnSizeBytes)
      }),
    GpuOverrides.scan[JsonScan](
      "Json parsing",
      (a, conf, p, r) => new ScanMeta[JsonScan](a, conf, p, r) {
        override def tagSelfForGpu(): Unit = GpuJsonScan.tagSupport(this)

        override def convertToGpu(): GpuScan =
          GpuJsonScan(a.sparkSession,
            a.fileIndex,
            a.dataSchema,
            a.readDataSchema,
            a.readPartitionSchema,
            a.options,
            a.partitionFilters,
            a.dataFilters,
<<<<<<< HEAD
            this.conf.maxReadBatchSizeRows,
            this.conf.maxReadBatchSizeBytes,
            this.conf.maxGpuColumnSizeBytes,
            this.conf.isJsonMixedTypesAsStringEnabled)
=======
            conf.maxReadBatchSizeRows,
            conf.maxReadBatchSizeBytes,
            conf.maxGpuColumnSizeBytes)
>>>>>>> 30663735
      })).map(r => (r.getClassFor.asSubclass(classOf[Scan]), r)).toMap

  val scans: Map[Class[_ <: Scan], ScanRule[_ <: Scan]] =
    commonScans ++ SparkShimImpl.getScans ++ ExternalSource.getScans

  def wrapPart[INPUT <: Partitioning](
      part: INPUT,
      conf: RapidsConf,
      parent: Option[RapidsMeta[_, _, _]]): PartMeta[INPUT] =
    parts.get(part.getClass)
      .map(r => r.wrap(part, conf, parent, r).asInstanceOf[PartMeta[INPUT]])
      .getOrElse(new RuleNotFoundPartMeta(part, conf, parent))

  val parts : Map[Class[_ <: Partitioning], PartRule[_ <: Partitioning]] = Seq(
    part[HashPartitioning](
      "Hash based partitioning",
      // This needs to match what murmur3 supports.
      PartChecks(RepeatingParamCheck("hash_key",
        (TypeSig.commonCudfTypes + TypeSig.NULL + TypeSig.DECIMAL_128 +
            TypeSig.STRUCT + TypeSig.ARRAY).nested() +
            TypeSig.psNote(TypeEnum.ARRAY, "Arrays of structs are not supported"),
        TypeSig.all)
      ),
      (hp, conf, p, r) => new PartMeta[HashPartitioning](hp, conf, p, r) {
        override val childExprs: Seq[BaseExprMeta[_]] =
          hp.expressions.map(GpuOverrides.wrapExpr(_, this.conf, Some(this)))

        override def tagPartForGpu(): Unit = {
          val arrayWithStructsHashing = hp.expressions.exists(e =>
            TrampolineUtil.dataTypeExistsRecursively(e.dataType,
              {
                case ArrayType(_: StructType, _) => true
                case _ => false
              })
          )
          if (arrayWithStructsHashing) {
            willNotWorkOnGpu("hashing arrays with structs is not supported")
          }
        }

        override def convertToGpu(): GpuPartitioning =
          GpuHashPartitioning(childExprs.map(_.convertToGpu()), hp.numPartitions)
      }),
    part[RangePartitioning](
      "Range partitioning",
      PartChecks(RepeatingParamCheck("order_key",
        pluginSupportedOrderableSig + TypeSig.ARRAY.nested(gpuCommonTypes)
           .withPsNote(TypeEnum.ARRAY, "STRUCT is not supported as a child type for ARRAY"),
        TypeSig.orderable)),
      (rp, conf, p, r) => new PartMeta[RangePartitioning](rp, conf, p, r) {
        override val childExprs: Seq[BaseExprMeta[_]] =
          rp.ordering.map(GpuOverrides.wrapExpr(_, this.conf, Some(this)))

        override def convertToGpu(): GpuPartitioning = {
          if (rp.numPartitions > 1) {
            val gpuOrdering = childExprs.map(_.convertToGpu()).asInstanceOf[Seq[SortOrder]]
            GpuRangePartitioning(gpuOrdering, rp.numPartitions)
          } else {
            GpuSinglePartitioning
          }
        }
      }),
    part[RoundRobinPartitioning](
      "Round robin partitioning",
      PartChecks(),
      (rrp, conf, p, r) => new PartMeta[RoundRobinPartitioning](rrp, conf, p, r) {
        override def convertToGpu(): GpuPartitioning = {
          GpuRoundRobinPartitioning(rrp.numPartitions)
        }
      }),
    part[SinglePartition.type](
      "Single partitioning",
      PartChecks(),
      (sp, conf, p, r) => new PartMeta[SinglePartition.type](sp, conf, p, r) {
        override def convertToGpu(): GpuPartitioning = GpuSinglePartitioning
      })
  ).map(r => (r.getClassFor.asSubclass(classOf[Partitioning]), r)).toMap

  def wrapDataWriteCmds[INPUT <: DataWritingCommand](
      writeCmd: INPUT,
      conf: RapidsConf,
      parent: Option[RapidsMeta[_, _, _]]): DataWritingCommandMeta[INPUT] =
    dataWriteCmds.get(writeCmd.getClass)
      .map(r => r.wrap(writeCmd, conf, parent, r).asInstanceOf[DataWritingCommandMeta[INPUT]])
      .getOrElse(new RuleNotFoundDataWritingCommandMeta(writeCmd, conf, parent))

  val commonDataWriteCmds: Map[Class[_ <: DataWritingCommand],
      DataWritingCommandRule[_ <: DataWritingCommand]] = Seq(
    dataWriteCmd[InsertIntoHadoopFsRelationCommand](
      "Write to Hadoop filesystem",
      (a, conf, p, r) => new InsertIntoHadoopFsRelationCommandMeta(a, conf, p, r))
  ).map(r => (r.getClassFor.asSubclass(classOf[DataWritingCommand]), r)).toMap

  val dataWriteCmds: Map[Class[_ <: DataWritingCommand],
      DataWritingCommandRule[_ <: DataWritingCommand]] =
    commonDataWriteCmds ++ GpuHiveOverrides.dataWriteCmds ++ SparkShimImpl.getDataWriteCmds

  def runnableCmd[INPUT <: RunnableCommand](
      desc: String,
      doWrap: (INPUT, RapidsConf, Option[RapidsMeta[_, _, _]], DataFromReplacementRule)
          => RunnableCommandMeta[INPUT])
      (implicit tag: ClassTag[INPUT]): RunnableCommandRule[INPUT] = {
    require(desc != null)
    require(doWrap != null)
    new RunnableCommandRule[INPUT](doWrap, desc, tag)
  }

  def wrapRunnableCmd[INPUT <: RunnableCommand](
      cmd: INPUT,
      conf: RapidsConf,
      parent: Option[RapidsMeta[_, _, _]]): RunnableCommandMeta[INPUT] =
    runnableCmds.get(cmd.getClass)
        .map(r => r.wrap(cmd, conf, parent, r).asInstanceOf[RunnableCommandMeta[INPUT]])
        .getOrElse(new RuleNotFoundRunnableCommandMeta(cmd, conf, parent))

  val commonRunnableCmds: Map[Class[_ <: RunnableCommand],
    RunnableCommandRule[_ <: RunnableCommand]] =
    Seq(
      runnableCmd[SaveIntoDataSourceCommand](
        "Write to a data source",
        (a, conf, p, r) => new SaveIntoDataSourceCommandMeta(a, conf, p, r))
    ).map(r => (r.getClassFor.asSubclass(classOf[RunnableCommand]), r)).toMap

  val runnableCmds = commonRunnableCmds ++
    GpuHiveOverrides.runnableCmds ++
      ExternalSource.runnableCmds ++
      SparkShimImpl.getRunnableCmds

  def wrapPlan[INPUT <: SparkPlan](
      plan: INPUT,
      conf: RapidsConf,
      parent: Option[RapidsMeta[_, _, _]]): SparkPlanMeta[INPUT]  =
    execs.get(plan.getClass)
      .map(r => r.wrap(plan, conf, parent, r).asInstanceOf[SparkPlanMeta[INPUT]])
      .getOrElse(new RuleNotFoundSparkPlanMeta(plan, conf, parent))

  val commonExecs: Map[Class[_ <: SparkPlan], ExecRule[_ <: SparkPlan]] = Seq(
    exec[GenerateExec] (
      "The backend for operations that generate more output rows than input rows like explode",
      ExecChecks(
        (TypeSig.commonCudfTypes + TypeSig.NULL + TypeSig.DECIMAL_128 + TypeSig.BINARY +
            TypeSig.ARRAY + TypeSig.STRUCT + TypeSig.MAP).nested(),
        TypeSig.all),
      (gen, conf, p, r) => new GpuGenerateExecSparkPlanMeta(gen, conf, p, r)),
    exec[ProjectExec](
      "The backend for most select, withColumn and dropColumn statements",
      ExecChecks(
        (TypeSig.commonCudfTypes + TypeSig.NULL + TypeSig.STRUCT + TypeSig.MAP +
            TypeSig.ARRAY + TypeSig.DECIMAL_128 + TypeSig.BINARY +
            GpuTypeShims.additionalCommonOperatorSupportedTypes).nested(),
        TypeSig.all),
      (proj, conf, p, r) => new GpuProjectExecMeta(proj, conf, p, r)),
    exec[RangeExec](
      "The backend for range operator",
      ExecChecks(TypeSig.LONG, TypeSig.LONG),
      (range, conf, p, r) => {
        new SparkPlanMeta[RangeExec](range, conf, p, r) {
          override def convertToGpu(): GpuExec =
            GpuRangeExec(range.start, range.end, range.step, range.numSlices, range.output,
              this.conf.gpuTargetBatchSizeBytes)
        }
      }),
    exec[BatchScanExec](
      "The backend for most file input",
      ExecChecks(
        (TypeSig.commonCudfTypes + TypeSig.STRUCT + TypeSig.MAP + TypeSig.ARRAY +
          TypeSig.DECIMAL_128 + TypeSig.BINARY).nested(),
        TypeSig.all),
      (p, conf, parent, r) => new BatchScanExecMeta(p, conf, parent, r)),
    exec[CoalesceExec](
      "The backend for the dataframe coalesce method",
      ExecChecks((gpuCommonTypes + TypeSig.STRUCT + TypeSig.ARRAY +
          TypeSig.MAP + TypeSig.BINARY + GpuTypeShims.additionalArithmeticSupportedTypes).nested(),
        TypeSig.all),
      (coalesce, conf, parent, r) => new SparkPlanMeta[CoalesceExec](coalesce, conf, parent, r) {
        override def convertToGpu(): GpuExec =
          GpuCoalesceExec(coalesce.numPartitions, childPlans.head.convertIfNeeded())
      }),
    exec[DataWritingCommandExec](
      "Writing data",
      ExecChecks((TypeSig.commonCudfTypes + TypeSig.DECIMAL_128.withPsNote(
          TypeEnum.DECIMAL, "128bit decimal only supported for Orc and Parquet") +
          TypeSig.STRUCT + TypeSig.MAP + TypeSig.ARRAY + TypeSig.BINARY +
          GpuTypeShims.additionalCommonOperatorSupportedTypes).nested(),
        TypeSig.all),
      (p, conf, parent, r) => new SparkPlanMeta[DataWritingCommandExec](p, conf, parent, r) {
        override val childDataWriteCmds: scala.Seq[DataWritingCommandMeta[_]] =
          Seq(GpuOverrides.wrapDataWriteCmds(p.cmd, this.conf, Some(this)))

        override def convertToGpu(): GpuExec =
          GpuDataWritingCommandExec(childDataWriteCmds.head.convertToGpu(),
            childPlans.head.convertIfNeeded())
      }),
    exec[ExecutedCommandExec](
      "Eagerly executed commands",
      ExecChecks(TypeSig.all, TypeSig.all),
      (p, conf, parent, r) => new ExecutedCommandExecMeta(p, conf, parent, r)),
    exec[TakeOrderedAndProjectExec](
      "Take the first limit elements as defined by the sortOrder, and do projection if needed",
      // The SortOrder TypeSig will govern what types can actually be used as sorting key data type.
      // The types below are allowed as inputs and outputs.
      ExecChecks((pluginSupportedOrderableSig +
          TypeSig.ARRAY + TypeSig.STRUCT + TypeSig.MAP).nested(), TypeSig.all),
      (takeExec, conf, p, r) =>
        new SparkPlanMeta[TakeOrderedAndProjectExec](takeExec, conf, p, r) {
          val sortOrder: Seq[BaseExprMeta[SortOrder]] =
            takeExec.sortOrder.map(GpuOverrides.wrapExpr(_, this.conf, Some(this)))
          val projectList: Seq[BaseExprMeta[NamedExpression]] =
            takeExec.projectList.map(GpuOverrides.wrapExpr(_, this.conf, Some(this)))
          override val childExprs: Seq[BaseExprMeta[_]] = sortOrder ++ projectList

          override def convertToGpu(): GpuExec = {
            // To avoid metrics confusion we split a single stage up into multiple parts but only
            // if there are multiple partitions to make it worth doing.
            val so = sortOrder.map(_.convertToGpu().asInstanceOf[SortOrder])
            if (takeExec.child.outputPartitioning.numPartitions == 1) {
              GpuTopN(takeExec.limit, so,
                projectList.map(_.convertToGpu().asInstanceOf[NamedExpression]),
                childPlans.head.convertIfNeeded())(takeExec.sortOrder)
            } else {
              GpuTopN(
                takeExec.limit,
                so,
                projectList.map(_.convertToGpu().asInstanceOf[NamedExpression]),
                GpuShuffleExchangeExec(
                  GpuSinglePartitioning,
                  GpuTopN(
                    takeExec.limit,
                    so,
                    takeExec.child.output,
                    childPlans.head.convertIfNeeded())(takeExec.sortOrder),
                  ENSURE_REQUIREMENTS
                )(SinglePartition)
              )(takeExec.sortOrder)
            }
          }
        }),
    exec[LocalLimitExec](
      "Per-partition limiting of results",
      ExecChecks((TypeSig.commonCudfTypes + TypeSig.DECIMAL_128 + TypeSig.NULL +
          TypeSig.STRUCT + TypeSig.ARRAY + TypeSig.MAP).nested(),
        TypeSig.all),
      (localLimitExec, conf, p, r) =>
        new SparkPlanMeta[LocalLimitExec](localLimitExec, conf, p, r) {
          override def convertToGpu(): GpuExec =
            GpuLocalLimitExec(localLimitExec.limit, childPlans.head.convertIfNeeded())
        }),
    exec[GlobalLimitExec](
      "Limiting of results across partitions",
      ExecChecks((TypeSig.commonCudfTypes + TypeSig.DECIMAL_128 + TypeSig.NULL +
          TypeSig.STRUCT + TypeSig.ARRAY + TypeSig.MAP).nested(),
        TypeSig.all),
      (globalLimitExec, conf, p, r) =>
        new SparkPlanMeta[GlobalLimitExec](globalLimitExec, conf, p, r) {
          override def convertToGpu(): GpuExec =
            GpuGlobalLimitExec(globalLimitExec.limit, childPlans.head.convertIfNeeded(), 0)
        }),
    exec[CollectLimitExec](
      "Reduce to single partition and apply limit",
      ExecChecks((TypeSig.commonCudfTypes + TypeSig.DECIMAL_128 + TypeSig.NULL +
          TypeSig.STRUCT + TypeSig.ARRAY + TypeSig.MAP).nested(),
        TypeSig.all),
      (collectLimitExec, conf, p, r) => new GpuCollectLimitMeta(collectLimitExec, conf, p, r))
        .disabledByDefault("Collect Limit replacement can be slower on the GPU, if huge number " +
            "of rows in a batch it could help by limiting the number of rows transferred from " +
            "GPU to CPU"),
    exec[FilterExec](
      "The backend for most filter statements",
      ExecChecks((TypeSig.commonCudfTypes + TypeSig.NULL + TypeSig.STRUCT + TypeSig.MAP +
          TypeSig.ARRAY + TypeSig.DECIMAL_128 + TypeSig.BINARY +
          GpuTypeShims.additionalCommonOperatorSupportedTypes).nested(), TypeSig.all),
      (filter, conf, p, r) => new SparkPlanMeta[FilterExec](filter, conf, p, r) {
        override def convertToGpu(): GpuExec = {
          GpuFilterExec(childExprs.head.convertToGpu(),
            childPlans.head.convertIfNeeded())(useTieredProject = this.conf.isTieredProjectEnabled)
        }
      }),
    exec[ShuffleExchangeExec](
      "The backend for most data being exchanged between processes",
      ExecChecks((TypeSig.commonCudfTypes + TypeSig.NULL + TypeSig.DECIMAL_128 + TypeSig.BINARY +
          TypeSig.ARRAY + TypeSig.STRUCT + TypeSig.MAP +
          GpuTypeShims.additionalArithmeticSupportedTypes).nested()
          .withPsNote(TypeEnum.STRUCT, "Round-robin partitioning is not supported for nested " +
              s"structs if ${SQLConf.SORT_BEFORE_REPARTITION.key} is true")
          .withPsNote(
            Seq(TypeEnum.MAP),
            "Round-robin partitioning is not supported if " +
              s"${SQLConf.SORT_BEFORE_REPARTITION.key} is true"),
        TypeSig.all),
      (shuffle, conf, p, r) => new GpuShuffleMeta(shuffle, conf, p, r)),
    exec[UnionExec](
      "The backend for the union operator",
      ExecChecks((TypeSig.commonCudfTypes + TypeSig.NULL + TypeSig.DECIMAL_128 +
          TypeSig.MAP + TypeSig.ARRAY + TypeSig.STRUCT).nested()
        .withPsNote(TypeEnum.STRUCT,
          "unionByName will not optionally impute nulls for missing struct fields " +
          "when the column is a struct and there are non-overlapping fields"), TypeSig.all),
      (union, conf, p, r) => new SparkPlanMeta[UnionExec](union, conf, p, r) {
        override def convertToGpu(): GpuExec =
          GpuUnionExec(childPlans.map(_.convertIfNeeded()))
      }),
    exec[BroadcastExchangeExec](
      "The backend for broadcast exchange of data",
      ExecChecks((TypeSig.commonCudfTypes + TypeSig.NULL + TypeSig.DECIMAL_128 + TypeSig.BINARY +
          TypeSig.ARRAY + TypeSig.STRUCT + TypeSig.MAP).nested(TypeSig.commonCudfTypes +
          TypeSig.NULL + TypeSig.DECIMAL_128 + TypeSig.STRUCT),
        TypeSig.all),
      (exchange, conf, p, r) => new GpuBroadcastMeta(exchange, conf, p, r)),
    exec[BroadcastHashJoinExec](
      "Implementation of join using broadcast data",
      JoinTypeChecks.equiJoinExecChecks,
      (join, conf, p, r) => new GpuBroadcastHashJoinMeta(join, conf, p, r)),
    exec[BroadcastNestedLoopJoinExec](
      "Implementation of join using brute force. Full outer joins and joins where the " +
          "broadcast side matches the join side (e.g.: LeftOuter with left broadcast) are not " +
          "supported",
      JoinTypeChecks.nonEquiJoinChecks,
      (join, conf, p, r) => new GpuBroadcastNestedLoopJoinMeta(join, conf, p, r)),
    exec[CartesianProductExec](
      "Implementation of join using brute force",
      ExecChecks((TypeSig.commonCudfTypes + TypeSig.NULL + TypeSig.DECIMAL_128 + TypeSig.BINARY +
          TypeSig.ARRAY + TypeSig.MAP + TypeSig.STRUCT)
          .nested(TypeSig.commonCudfTypes + TypeSig.NULL + TypeSig.DECIMAL_128 + TypeSig.BINARY +
              TypeSig.ARRAY + TypeSig.MAP + TypeSig.STRUCT),
        TypeSig.all),
      (join, conf, p, r) => new SparkPlanMeta[CartesianProductExec](join, conf, p, r) {
        val condition: Option[BaseExprMeta[_]] =
          join.condition.map(GpuOverrides.wrapExpr(_, this.conf, Some(this)))

        override val childExprs: Seq[BaseExprMeta[_]] = condition.toSeq

        override def convertToGpu(): GpuExec = {
          val Seq(left, right) = childPlans.map(_.convertIfNeeded())
          val joinExec = GpuCartesianProductExec(
            left,
            right,
            None,
            this.conf.gpuTargetBatchSizeBytes)
          // The GPU does not yet support conditional joins, so conditions are implemented
          // as a filter after the join when possible.
          condition.map(c => GpuFilterExec(c.convertToGpu(),
            joinExec)(useTieredProject = this.conf.isTieredProjectEnabled)).getOrElse(joinExec)
        }
      }),
    exec[HashAggregateExec](
      "The backend for hash based aggregations",
      ExecChecks(
        (TypeSig.commonCudfTypes + TypeSig.NULL + TypeSig.DECIMAL_128 + TypeSig.BINARY +
          TypeSig.MAP + TypeSig.ARRAY + TypeSig.STRUCT)
            .nested()
            .withPsNote(Seq(TypeEnum.MAP, TypeEnum.BINARY),
              "not allowed for grouping expressions")
            .withPsNote(TypeEnum.ARRAY,
              "not allowed for grouping expressions if containing Struct as child")
            .withPsNote(TypeEnum.STRUCT,
              "not allowed for grouping expressions if containing Array, Map, or Binary as child"),
        TypeSig.all),
      (agg, conf, p, r) => new GpuHashAggregateMeta(agg, conf, p, r)),
    exec[ObjectHashAggregateExec](
      "The backend for hash based aggregations supporting TypedImperativeAggregate functions",
      ExecChecks(
        // note that binary input is allowed here but there are additional checks later on to
        // check that we have can support binary in the context of aggregate buffer conversions
        (TypeSig.commonCudfTypes + TypeSig.NULL + TypeSig.DECIMAL_128 +
          TypeSig.MAP + TypeSig.ARRAY + TypeSig.STRUCT + TypeSig.BINARY)
            .nested()
            .withPsNote(TypeEnum.BINARY, "not allowed for grouping expressions and " +
              "only allowed when aggregate buffers can be converted between CPU and GPU")
            .withPsNote(Seq(TypeEnum.ARRAY, TypeEnum.MAP),
              "not allowed for grouping expressions")
            .withPsNote(TypeEnum.STRUCT,
              "not allowed for grouping expressions if containing Array, Map, or Binary as child"),
        TypeSig.all),
      (agg, conf, p, r) => new GpuObjectHashAggregateExecMeta(agg, conf, p, r)),
    exec[ShuffledHashJoinExec](
      "Implementation of join using hashed shuffled data",
      JoinTypeChecks.equiJoinExecChecks,
      (join, conf, p, r) => new GpuShuffledHashJoinMeta(join, conf, p, r)),
    exec[SortAggregateExec](
      "The backend for sort based aggregations",
      ExecChecks(
        (TypeSig.commonCudfTypes + TypeSig.NULL + TypeSig.DECIMAL_128 +
            TypeSig.MAP + TypeSig.ARRAY + TypeSig.STRUCT + TypeSig.BINARY)
            .nested()
            .withPsNote(TypeEnum.BINARY, "not allowed for grouping expressions and " +
              "only allowed when aggregate buffers can be converted between CPU and GPU")
            .withPsNote(Seq(TypeEnum.ARRAY, TypeEnum.MAP),
              "not allowed for grouping expressions")
            .withPsNote(TypeEnum.STRUCT,
              "not allowed for grouping expressions if containing Array, Map, or Binary as child"),
        TypeSig.all),
      (agg, conf, p, r) => new GpuSortAggregateExecMeta(agg, conf, p, r)),
    exec[SortExec](
      "The backend for the sort operator",
      // The SortOrder TypeSig will govern what types can actually be used as sorting key data type.
      // The types below are allowed as inputs and outputs.
      ExecChecks((pluginSupportedOrderableSig + TypeSig.ARRAY +
          TypeSig.STRUCT +TypeSig.MAP + TypeSig.BINARY).nested(), TypeSig.all),
      (sort, conf, p, r) => new GpuSortMeta(sort, conf, p, r)),
    exec[SortMergeJoinExec](
      "Sort merge join, replacing with shuffled hash join",
      JoinTypeChecks.equiJoinExecChecks,
      (join, conf, p, r) => new GpuSortMergeJoinMeta(join, conf, p, r)),
    exec[ExpandExec](
      "The backend for the expand operator",
      ExecChecks(
        (TypeSig.commonCudfTypes + TypeSig.NULL + TypeSig.DECIMAL_128 +
            TypeSig.STRUCT + TypeSig.ARRAY + TypeSig.MAP).nested(),
        TypeSig.all),
      (expand, conf, p, r) => new GpuExpandExecMeta(expand, conf, p, r)),
    exec[WindowExec](
      "Window-operator backend",
      ExecChecks((TypeSig.commonCudfTypes + TypeSig.NULL + TypeSig.DECIMAL_128 +
          TypeSig.STRUCT + TypeSig.ARRAY + TypeSig.MAP + TypeSig.BINARY).nested(),
        TypeSig.all,
        Map("partitionSpec" ->
            InputCheck(
                TypeSig.commonCudfTypes + TypeSig.NULL + TypeSig.DECIMAL_128 +
                TypeSig.STRUCT.nested(TypeSig.commonCudfTypes + TypeSig.NULL + TypeSig.DECIMAL_128),
            TypeSig.all))),
      (windowOp, conf, p, r) =>
        new GpuWindowExecMeta(windowOp, conf, p, r)
    ),
    exec[SampleExec](
      "The backend for the sample operator",
      ExecChecks((TypeSig.commonCudfTypes + TypeSig.NULL + TypeSig.STRUCT + TypeSig.MAP +
        TypeSig.ARRAY + TypeSig.DECIMAL_128 + GpuTypeShims.additionalCommonOperatorSupportedTypes)
          .nested(), TypeSig.all),
      (sample, conf, p, r) => new GpuSampleExecMeta(sample, conf, p, r)
    ),
    exec[SubqueryBroadcastExec](
      "Plan to collect and transform the broadcast key values",
      ExecChecks(TypeSig.all, TypeSig.all),
      (s, conf, p, r) => new GpuSubqueryBroadcastMeta(s, conf, p, r)
    ),
    SparkShimImpl.aqeShuffleReaderExec,
    exec[AggregateInPandasExec](
      "The backend for an Aggregation Pandas UDF, this accelerates the data transfer between" +
        " the Java process and the Python process. It also supports scheduling GPU resources" +
        " for the Python process when enabled.",
      ExecChecks(TypeSig.commonCudfTypes, TypeSig.all),
      (aggPy, conf, p, r) => new GpuAggregateInPandasExecMeta(aggPy, conf, p, r)),
    exec[ArrowEvalPythonExec](
      "The backend of the Scalar Pandas UDFs. Accelerates the data transfer between the" +
        " Java process and the Python process. It also supports scheduling GPU resources" +
        " for the Python process when enabled",
      ExecChecks(
        (TypeSig.commonCudfTypes + TypeSig.ARRAY + TypeSig.STRUCT).nested(),
        TypeSig.all),
      (e, conf, p, r) =>
        new SparkPlanMeta[ArrowEvalPythonExec](e, conf, p, r) {
          val udfs: Seq[BaseExprMeta[PythonUDF]] =
            e.udfs.map(GpuOverrides.wrapExpr(_, this.conf, Some(this)))
          val resultAttrs: Seq[BaseExprMeta[Attribute]] =
            e.resultAttrs.map(GpuOverrides.wrapExpr(_, this.conf, Some(this)))
          override val childExprs: Seq[BaseExprMeta[_]] = udfs ++ resultAttrs

          override def replaceMessage: String = "partially run on GPU"
          override def noReplacementPossibleMessage(reasons: String): String =
            s"cannot run even partially on the GPU because $reasons"

          override def convertToGpu(): GpuExec =
            GpuArrowEvalPythonExec(udfs.map(_.convertToGpu()).asInstanceOf[Seq[GpuPythonUDF]],
              resultAttrs.map(_.convertToGpu()).asInstanceOf[Seq[Attribute]],
              childPlans.head.convertIfNeeded(),
              e.evalType)
        }),
    exec[FlatMapCoGroupsInPandasExec](
      "The backend for CoGrouped Aggregation Pandas UDF. Accelerates the data transfer" +
        " between the Java process and the Python process. It also supports scheduling GPU" +
        " resources for the Python process when enabled.",
      ExecChecks(TypeSig.commonCudfTypes, TypeSig.all),
      (flatCoPy, conf, p, r) => new GpuFlatMapCoGroupsInPandasExecMeta(flatCoPy, conf, p, r))
        .disabledByDefault("Performance is not ideal with many small groups"),
    exec[FlatMapGroupsInPandasExec](
      "The backend for Flat Map Groups Pandas UDF, Accelerates the data transfer between the" +
        " Java process and the Python process. It also supports scheduling GPU resources" +
        " for the Python process when enabled.",
      ExecChecks(TypeSig.commonCudfTypes, TypeSig.all),
      (flatPy, conf, p, r) => new GpuFlatMapGroupsInPandasExecMeta(flatPy, conf, p, r)),
    exec[MapInPandasExec](
      "The backend for Map Pandas Iterator UDF. Accelerates the data transfer between the" +
        " Java process and the Python process. It also supports scheduling GPU resources" +
        " for the Python process when enabled.",
      ExecChecks((TypeSig.commonCudfTypes + TypeSig.ARRAY + TypeSig.STRUCT).nested(),
        TypeSig.all),
      (mapPy, conf, p, r) => new GpuMapInPandasExecMeta(mapPy, conf, p, r)),
    exec[InMemoryTableScanExec](
      "Implementation of InMemoryTableScanExec to use GPU accelerated caching",
      ExecChecks((TypeSig.commonCudfTypes + TypeSig.DECIMAL_128 + TypeSig.STRUCT + TypeSig.ARRAY +
          TypeSig.MAP + GpuTypeShims.additionalCommonOperatorSupportedTypes).nested(), TypeSig.all),
      (scan, conf, p, r) => new InMemoryTableScanMeta(scan, conf, p, r)),
    neverReplaceExec[AlterNamespaceSetPropertiesExec]("Namespace metadata operation"),
    neverReplaceExec[CreateNamespaceExec]("Namespace metadata operation"),
    neverReplaceExec[DescribeNamespaceExec]("Namespace metadata operation"),
    neverReplaceExec[DropNamespaceExec]("Namespace metadata operation"),
    neverReplaceExec[SetCatalogAndNamespaceExec]("Namespace metadata operation"),
    SparkShimImpl.neverReplaceShowCurrentNamespaceCommand,
    neverReplaceExec[ShowNamespacesExec]("Namespace metadata operation"),
    neverReplaceExec[AlterTableExec]("Table metadata operation"),
    neverReplaceExec[CreateTableExec]("Table metadata operation"),
    neverReplaceExec[DeleteFromTableExec]("Table metadata operation"),
    neverReplaceExec[DescribeTableExec]("Table metadata operation"),
    neverReplaceExec[DropTableExec]("Table metadata operation"),
    neverReplaceExec[AtomicReplaceTableExec]("Table metadata operation"),
    neverReplaceExec[RefreshTableExec]("Table metadata operation"),
    neverReplaceExec[RenameTableExec]("Table metadata operation"),
    neverReplaceExec[ReplaceTableExec]("Table metadata operation"),
    neverReplaceExec[ShowTablePropertiesExec]("Table metadata operation"),
    neverReplaceExec[ShowTablesExec]("Table metadata operation"),
    neverReplaceExec[AdaptiveSparkPlanExec]("Wrapper for adaptive query plan"),
    neverReplaceExec[BroadcastQueryStageExec]("Broadcast query stage"),
    neverReplaceExec[ShuffleQueryStageExec]("Shuffle query stage")
  ).collect { case r if r != null => (r.getClassFor.asSubclass(classOf[SparkPlan]), r) }.toMap

  lazy val execs: Map[Class[_ <: SparkPlan], ExecRule[_ <: SparkPlan]] =
    commonExecs ++ GpuHiveOverrides.execs ++ ExternalSource.execRules ++
      SparkShimImpl.getExecs // Shim execs at the end; shims get the last word in substitutions.

  def getTimeParserPolicy: TimeParserPolicy = {
    val policy = SQLConf.get.getConfString(SQLConf.LEGACY_TIME_PARSER_POLICY.key, "EXCEPTION")
    policy match {
      case "LEGACY" => LegacyTimeParserPolicy
      case "EXCEPTION" => ExceptionTimeParserPolicy
      case "CORRECTED" => CorrectedTimeParserPolicy
    }
  }

  val preRowToColProjection = TreeNodeTag[Seq[NamedExpression]]("rapids.gpu.preRowToColProcessing")

  val postColToRowProjection = TreeNodeTag[Seq[NamedExpression]](
    "rapids.gpu.postColToRowProcessing")

  def wrapAndTagPlan(plan: SparkPlan, conf: RapidsConf): SparkPlanMeta[SparkPlan] = {
    val wrap = GpuOverrides.wrapPlan(plan, conf, None)
    wrap.tagForGpu()
    wrap
  }

  private def doConvertPlan(wrap: SparkPlanMeta[SparkPlan], conf: RapidsConf,
      optimizations: Seq[Optimization]): SparkPlan = {
    val convertedPlan = wrap.convertIfNeeded()
    val sparkPlan = addSortsIfNeeded(convertedPlan, conf)
    GpuOverrides.listeners.foreach(_.optimizedPlan(wrap, sparkPlan, optimizations))
    sparkPlan
  }

  private def getOptimizations(wrap: SparkPlanMeta[SparkPlan],
      conf: RapidsConf): Seq[Optimization] = {
    if (conf.optimizerEnabled) {
      // we need to run these rules both before and after CBO because the cost
      // is impacted by forcing operators onto CPU due to other rules that we have
      wrap.runAfterTagRules()
      val optimizer = try {
        ShimLoaderTemp.newOptimizerClass(conf.optimizerClassName)
      } catch {
        case e: Exception =>
          throw new RuntimeException(s"Failed to create optimizer ${conf.optimizerClassName}", e)
      }
      optimizer.optimize(conf, wrap)
    } else {
      Seq.empty
    }
  }

  private def addSortsIfNeeded(plan: SparkPlan, conf: RapidsConf): SparkPlan = {
    plan.transformUp {
      case operator: SparkPlan =>
        ensureOrdering(operator, conf)
    }
  }

  // copied from Spark EnsureRequirements but only does the ordering checks and
  // check to convert any SortExec added to GpuSortExec
  private def ensureOrdering(operator: SparkPlan, conf: RapidsConf): SparkPlan = {
    val requiredChildOrderings: Seq[Seq[SortOrder]] = operator.requiredChildOrdering
    var children: Seq[SparkPlan] = operator.children
    assert(requiredChildOrderings.length == children.length)

    // Now that we've performed any necessary shuffles, add sorts to guarantee output orderings:
    children = children.zip(requiredChildOrderings).map { case (child, requiredOrdering) =>
      // If child.outputOrdering already satisfies the requiredOrdering, we do not need to sort.
      if (SortOrder.orderingSatisfies(child.outputOrdering, requiredOrdering)) {
        child
      } else {
        val sort = SortExec(requiredOrdering, global = false, child = child)
        // just specifically check Sort to see if we can change Sort to GPUSort
        val sortMeta = new GpuSortMeta(sort, conf, None, new SortDataFromReplacementRule)
        sortMeta.initReasons()
        sortMeta.tagPlanForGpu()
        if (sortMeta.canThisBeReplaced) {
          sortMeta.convertToGpu()
        } else {
          sort
        }
      }
    }
    operator.withNewChildren(children)
  }

  private final class SortDataFromReplacementRule extends DataFromReplacementRule {
    override val operationName: String = "Exec"
    override def confKey = "spark.rapids.sql.exec.SortExec"

    override def getChecks: Option[TypeChecks[_]] = None
  }

  /**
   * Only run the explain and don't actually convert or run on GPU.
   * This gets the plan from the dataframe so it's after catalyst has run through all the
   * rules to modify the plan. This means we have to try to undo some of the last rules
   * to make it close to when the columnar rules would normally run on the plan.
   */
  def explainPotentialGpuPlan(df: DataFrame, explain: String): String = {
    val plan = df.queryExecution.executedPlan
    val conf = new RapidsConf(plan.conf)
    val updatedPlan = prepareExplainOnly(plan)
    // Here we look for subqueries to pull out and do the explain separately on them.
    val subQueryExprs = getSubQueriesFromPlan(plan)
    val preparedSubPlans = subQueryExprs.map(_.plan).map(prepareExplainOnly(_))
    val subPlanExplains = preparedSubPlans.map(explainSinglePlan(_, conf, explain))
    val topPlanExplain = explainSinglePlan(updatedPlan, conf, explain)
    (subPlanExplains :+ topPlanExplain).mkString("\n")
  }

  private def explainSinglePlan(updatedPlan: SparkPlan, conf: RapidsConf,
      explain: String): String = {
    val wrap = wrapAndTagPlan(updatedPlan, conf)
    val reasonsToNotReplaceEntirePlan = wrap.getReasonsNotToReplaceEntirePlan
    if (conf.allowDisableEntirePlan && reasonsToNotReplaceEntirePlan.nonEmpty) {
      "Can't replace any part of this plan due to: " +
        s"${reasonsToNotReplaceEntirePlan.mkString(",")}"
    } else {
      wrap.runAfterTagRules()
      wrap.tagForExplain()
      val shouldExplainAll = explain.equalsIgnoreCase("ALL")
      wrap.explain(shouldExplainAll)
    }
  }

  /**
   * Use explain mode on an active SQL plan as its processed through catalyst.
   * This path is the same as being run through the plugin running on hosts with
   * GPUs.
   */
  private def explainCatalystSQLPlan(updatedPlan: SparkPlan, conf: RapidsConf): Unit = {
    // Since we set "NOT_ON_GPU" as the default value of spark.rapids.sql.explain, here we keep
    // "ALL" as default value of "explainSetting", unless spark.rapids.sql.explain is changed
    // by the user.
    val explainSetting = if (conf.shouldExplain &&
      conf.isConfExplicitlySet(RapidsConf.EXPLAIN.key)) {
      conf.explain
    } else {
      "ALL"
    }
    val explainOutput = explainSinglePlan(updatedPlan, conf, explainSetting)
    if (explainOutput.nonEmpty) {
      logWarning(s"\n$explainOutput")
    }
  }

  private def getSubqueryExpressions(e: Expression): Seq[ExecSubqueryExpression] = {
    val childExprs = e.children.flatMap(getSubqueryExpressions(_))
    val res = e match {
      case sq: ExecSubqueryExpression => Seq(sq)
      case _ => Seq.empty
    }
    childExprs ++ res
  }

  private def getSubQueriesFromPlan(plan: SparkPlan): Seq[ExecSubqueryExpression] = {
    val childPlans = plan.children.flatMap(getSubQueriesFromPlan)
    val pSubs = plan.expressions.flatMap(getSubqueryExpressions)
    childPlans ++ pSubs
  }

  private def prepareExplainOnly(plan: SparkPlan): SparkPlan = {
    // Strip out things that would have been added after our GPU plugin would have
    // processed the plan.
    // AQE we look at the input plan so pretty much just like if AQE wasn't enabled.
    val planAfter = plan.transformUp {
      case ia: InputAdapter => prepareExplainOnly(ia.child)
      case ws: WholeStageCodegenExec => prepareExplainOnly(ws.child)
      case c2r: ColumnarToRowExec => prepareExplainOnly(c2r.child)
      case re: ReusedExchangeExec => prepareExplainOnly(re.child)
      case aqe: AdaptiveSparkPlanExec =>
        prepareExplainOnly(SparkShimImpl.getAdaptiveInputPlan(aqe))
      case sub: SubqueryExec => prepareExplainOnly(sub.child)
    }
    planAfter
  }
}

/**
 * Note, this class should not be referenced directly in source code.
 * It should be loaded by reflection using ShimLoader.newInstanceOf, see ./docs/dev/shims.md
 */
protected class ExplainPlanImpl extends ExplainPlanBase {
  override def explainPotentialGpuPlan(df: DataFrame, explain: String): String = {
    GpuOverrides.explainPotentialGpuPlan(df, explain)
  }
}

// work around any GpuOverride failures
object GpuOverrideUtil extends Logging {
  def tryOverride(fn: SparkPlan => SparkPlan): SparkPlan => SparkPlan = { plan =>
    val planOriginal = plan.clone()
    val failOnError = TEST_CONF.get(plan.conf) || !SUPPRESS_PLANNING_FAILURE.get(plan.conf)
    try {
      fn(plan)
    } catch {
      case NonFatal(t) if !failOnError =>
        logWarning("Failed to apply GPU overrides, falling back on the original plan: " + t, t)
        planOriginal
      case fatal: Throwable =>
        logError("Encountered an exception applying GPU overrides " + fatal, fatal)
        throw fatal
    }
  }
}

/** Tag the initial plan when AQE is enabled */
case class GpuQueryStagePrepOverrides() extends Rule[SparkPlan] with Logging {
  override def apply(sparkPlan: SparkPlan): SparkPlan = GpuOverrideUtil.tryOverride { plan =>
    // Note that we disregard the GPU plan returned here and instead rely on side effects of
    // tagging the underlying SparkPlan.
    GpuOverrides().applyWithContext(plan, Some("AQE Query Stage Prep"))
    // return the original plan which is now modified as a side-effect of invoking GpuOverrides
    plan
  }(sparkPlan)
}

case class GpuOverrides() extends Rule[SparkPlan] with Logging {

  // Spark calls this method once for the whole plan when AQE is off. When AQE is on, it
  // gets called once for each query stage (where a query stage is an `Exchange`).
  override def apply(sparkPlan: SparkPlan): SparkPlan = applyWithContext(sparkPlan, None)

  def applyWithContext(sparkPlan: SparkPlan, context: Option[String]): SparkPlan =
      GpuOverrideUtil.tryOverride { plan =>
    val conf = new RapidsConf(plan.conf)
    if (conf.isSqlEnabled && conf.isSqlExecuteOnGPU) {
      GpuOverrides.logDuration(conf.shouldExplain,
        t => f"Plan conversion to the GPU took $t%.2f ms") {
        var updatedPlan = updateForAdaptivePlan(plan, conf)
        updatedPlan = SparkShimImpl.applyShimPlanRules(updatedPlan, conf)
        updatedPlan = applyOverrides(updatedPlan, conf)
        if (conf.logQueryTransformations) {
          val logPrefix = context.map(str => s"[$str]").getOrElse("")
          logWarning(s"${logPrefix}Transformed query:" +
            s"\nOriginal Plan:\n$plan\nTransformed Plan:\n$updatedPlan")
        }
        updatedPlan
      }
    } else if (conf.isSqlEnabled && conf.isSqlExplainOnlyEnabled) {
      // this mode logs the explain output and returns the original CPU plan
      var updatedPlan = updateForAdaptivePlan(plan, conf)
      updatedPlan = SparkShimImpl.applyShimPlanRules(updatedPlan, conf)
      GpuOverrides.explainCatalystSQLPlan(updatedPlan, conf)
      plan
    } else {
      plan
    }
  }(sparkPlan)

  private def updateForAdaptivePlan(plan: SparkPlan, conf: RapidsConf): SparkPlan = {
    if (plan.conf.adaptiveExecutionEnabled) {
      // AQE can cause Spark to inject undesired CPU shuffles into the plan because GPU and CPU
      // distribution expressions are not semantically equal.
      var newPlan = GpuOverrides.removeExtraneousShuffles(plan, conf)

      // Some Spark implementations are caching CPU exchanges for reuse which can be problematic
      // when the RAPIDS Accelerator replaces the original exchange.
      if (conf.isAqeExchangeReuseFixupEnabled && plan.conf.exchangeReuseEnabled) {
        newPlan = GpuOverrides.fixupCpuReusedExchanges(newPlan)
      }

      // AQE can cause ReusedExchangeExec instance to cache the wrong aggregation buffer type
      // compared to the desired buffer type from a reused GPU shuffle.
      GpuOverrides.fixupReusedExchangeOutputs(newPlan)
    } else {
      plan
    }
  }

  /**
   *  Determine whether query is running against Delta Lake _delta_log JSON files or
   *  if Delta is doing stats collection that ends up hardcoding the use of AQE,
   *  even though the AQE setting is disabled. To protect against the latter, we
   *  check for a ScalaUDF using a tahoe.Snapshot function and if we ever see
   *  an AdaptiveSparkPlan on a Spark version we don't expect, fallback to the
   *  CPU for those plans.
   *  Note that the Delta Lake delta log checkpoint parquet files are just inefficient
   *  to have to copy the data to GPU and then back off after it does the scan on
   *  Delta Table Checkpoint, so have the entire plan fallback to CPU at that point.
   */
  def isDeltaLakeMetadataQuery(plan: SparkPlan, detectDeltaCheckpoint: Boolean): Boolean = {
    val deltaLogScans = PlanUtils.findOperators(plan, {
      case f: FileSourceScanExec if DeltaLakeUtils.isDatabricksDeltaLakeScan(f) =>
        logDebug(s"Fallback for FileSourceScanExec with _databricks_internal: $f")
        true
      case f: FileSourceScanExec =>
        val checkDeltaFunc = (name: String) => if (detectDeltaCheckpoint) {
          name.contains("/_delta_log/") && (name.endsWith(".json") ||
            (name.endsWith(".parquet") && new Path(name).getName().contains("checkpoint")))
        } else {
          name.contains("/_delta_log/") && name.endsWith(".json")
        }

        // example filename: "file:/tmp/delta-table/_delta_log/00000000000000000000.json"
        val found = f.relation.inputFiles.exists { name =>
          checkDeltaFunc(name)
        }
        if (found) {
          logDebug(s"Fallback for FileSourceScanExec delta log: $f")
        }
        found
      case rdd: RDDScanExec =>
        // example rdd name: "Delta Table State #1 - file:///tmp/delta-table/_delta_log" or
        // "Scan ExistingRDD Delta Table Checkpoint with Stats #1 -
        // file:///tmp/delta-table/_delta_log"
        val found = rdd.inputRDD != null &&
          rdd.inputRDD.name != null &&
          (rdd.inputRDD.name.startsWith("Delta Table State")
            || rdd.inputRDD.name.startsWith("Delta Table Checkpoint")) &&
          rdd.inputRDD.name.endsWith("/_delta_log")
        if (found) {
          logDebug(s"Fallback for RDDScanExec delta log: $rdd")
        }
        found
      case aqe: AdaptiveSparkPlanExec if
        !AQEUtils.isAdaptiveExecutionSupportedInSparkVersion(plan.conf) =>
        logDebug(s"AdaptiveSparkPlanExec found on unsupported Spark Version: $aqe")
        true
      case project: ProjectExec if
        !AQEUtils.isAdaptiveExecutionSupportedInSparkVersion(plan.conf) =>
        val foundExprs = project.expressions.flatMap { e =>
          PlanUtils.findExpressions(e, {
            case udf: ScalaUDF =>
              val contains = udf.function.getClass.getCanonicalName.contains("tahoe.Snapshot")
              if (contains) {
                logDebug(s"Found ScalaUDF with tahoe.Snapshot: $udf," +
                  s" function class name is: ${udf.function.getClass.getCanonicalName}")
              }
              contains
            case _ => false
          })
        }
        if (foundExprs.nonEmpty) {
          logDebug(s"Project with Snapshot ScalaUDF: $project")
        }
        foundExprs.nonEmpty
      case mp: MapPartitionsExec if mp.func.toString.contains(".tahoe.Snapshot") =>
        true
      case _ =>
        false
    })
    deltaLogScans.nonEmpty
  }

  private def applyOverrides(plan: SparkPlan, conf: RapidsConf): SparkPlan = {
    val wrap = GpuOverrides.wrapAndTagPlan(plan, conf)
    val detectDeltaCheckpoint = conf.isDetectDeltaCheckpointQueries
    if (conf.isDetectDeltaLogQueries && isDeltaLakeMetadataQuery(plan, detectDeltaCheckpoint)) {
      wrap.entirePlanWillNotWork("Delta Lake metadata queries are not efficient on GPU")
    }
    val reasonsToNotReplaceEntirePlan = wrap.getReasonsNotToReplaceEntirePlan
    if (conf.allowDisableEntirePlan && reasonsToNotReplaceEntirePlan.nonEmpty) {
      if (conf.shouldExplain) {
        logWarning("Can't replace any part of this plan due to: " +
            s"${reasonsToNotReplaceEntirePlan.mkString(",")}")
      }
      plan
    } else {
      val optimizations = GpuOverrides.getOptimizations(wrap, conf)
      wrap.runAfterTagRules()
      if (conf.shouldExplain) {
        wrap.tagForExplain()
        val explain = wrap.explain(conf.shouldExplainAll)
        if (explain.nonEmpty) {
          logWarning(s"\n$explain")
          if (conf.optimizerShouldExplainAll && optimizations.nonEmpty) {
            logWarning(s"Cost-based optimizations applied:\n${optimizations.mkString("\n")}")
          }
        }
      }
      GpuOverrides.doConvertPlan(wrap, conf, optimizations)
    }
  }
}<|MERGE_RESOLUTION|>--- conflicted
+++ resolved
@@ -3708,12 +3708,7 @@
 
         override def convertToGpu(child: Expression): GpuExpression =
           // GPU implementation currently does not support duplicated json key names in input
-<<<<<<< HEAD
-          GpuJsonToStructs(a.schema, a.options, child, this.conf.isJsonMixedTypesAsStringEnabled,
-            a.timeZoneId)
-=======
           GpuJsonToStructs(a.schema, a.options, child, a.timeZoneId)
->>>>>>> 30663735
       }).disabledByDefault("it is currently in beta and undergoes continuous enhancements."+
       " Please consult the "+
       "[compatibility documentation](../compatibility.md#json-supporting-types)"+
@@ -3890,16 +3885,9 @@
             a.options,
             a.partitionFilters,
             a.dataFilters,
-<<<<<<< HEAD
             this.conf.maxReadBatchSizeRows,
             this.conf.maxReadBatchSizeBytes,
-            this.conf.maxGpuColumnSizeBytes,
-            this.conf.isJsonMixedTypesAsStringEnabled)
-=======
-            conf.maxReadBatchSizeRows,
-            conf.maxReadBatchSizeBytes,
-            conf.maxGpuColumnSizeBytes)
->>>>>>> 30663735
+            this.conf.maxGpuColumnSizeBytes)
       })).map(r => (r.getClassFor.asSubclass(classOf[Scan]), r)).toMap
 
   val scans: Map[Class[_ <: Scan], ScanRule[_ <: Scan]] =
