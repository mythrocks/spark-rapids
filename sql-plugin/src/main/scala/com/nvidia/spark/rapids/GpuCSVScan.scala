/*
 * Copyright (c) 2019-2022, NVIDIA CORPORATION.
 *
 * Licensed under the Apache License, Version 2.0 (the "License");
 * you may not use this file except in compliance with the License.
 * You may obtain a copy of the License at
 *
 *     http://www.apache.org/licenses/LICENSE-2.0
 *
 * Unless required by applicable law or agreed to in writing, software
 * distributed under the License is distributed on an "AS IS" BASIS,
 * WITHOUT WARRANTIES OR CONDITIONS OF ANY KIND, either express or implied.
 * See the License for the specific language governing permissions and
 * limitations under the License.
 */

package com.nvidia.spark.rapids

import java.io.IOException
import java.nio.charset.StandardCharsets

import scala.collection.JavaConverters._

import ai.rapids.cudf
import ai.rapids.cudf.{ColumnVector, DType, Scalar, Schema, Table}
import com.nvidia.spark.rapids.shims.ShimFilePartitionReaderFactory
import org.apache.hadoop.conf.Configuration
import org.apache.hadoop.fs.Path

import org.apache.spark.broadcast.Broadcast
import org.apache.spark.sql.SparkSession
import org.apache.spark.sql.catalyst.InternalRow
import org.apache.spark.sql.catalyst.csv.{CSVOptions, GpuCsvUtils}
import org.apache.spark.sql.catalyst.expressions.Expression
import org.apache.spark.sql.catalyst.util.PermissiveMode
import org.apache.spark.sql.connector.read._
import org.apache.spark.sql.execution.datasources.{PartitionedFile, PartitioningAwareFileIndex}
import org.apache.spark.sql.execution.datasources.csv.CSVDataSource
import org.apache.spark.sql.execution.datasources.v2._
import org.apache.spark.sql.execution.datasources.v2.csv.CSVScan
import org.apache.spark.sql.internal.SQLConf
import org.apache.spark.sql.rapids.LegacyTimeParserPolicy
import org.apache.spark.sql.types._
import org.apache.spark.sql.util.CaseInsensitiveStringMap
import org.apache.spark.sql.vectorized.ColumnarBatch
import org.apache.spark.util.SerializableConfiguration

trait ScanWithMetrics {
  //this is initialized by the exec post creation
  var metrics : Map[String, GpuMetric] = Map.empty
}

// Allows use of ScanWithMetrics from Java code
class ScanWithMetricsWrapper extends ScanWithMetrics

object GpuCSVScan {
  def tagSupport(scanMeta: ScanMeta[CSVScan]) : Unit = {
    val scan = scanMeta.wrapped
    tagSupport(
      scan.sparkSession,
      scan.dataSchema,
      scan.readDataSchema,
      scan.options.asScala.toMap,
      scanMeta)
  }

  def tagSupport(
      sparkSession: SparkSession,
      dataSchema: StructType,
      readSchema: StructType,
      options: Map[String, String],
      meta: RapidsMeta[_, _, _]): Unit = {
    val parsedOptions: CSVOptions = new CSVOptions(
      options,
      columnPruning = sparkSession.sessionState.conf.csvColumnPruning,
      sparkSession.sessionState.conf.sessionLocalTimeZone,
      sparkSession.sessionState.conf.columnNameOfCorruptRecord)

    if (!meta.conf.isCsvEnabled) {
      meta.willNotWorkOnGpu("CSV input and output has been disabled. To enable set" +
        s"${RapidsConf.ENABLE_CSV} to true")
    }

    if (!meta.conf.isCsvReadEnabled) {
      meta.willNotWorkOnGpu("CSV input has been disabled. To enable set" +
        s"${RapidsConf.ENABLE_CSV_READ} to true")
    }

    if (!parsedOptions.enforceSchema) {
      meta.willNotWorkOnGpu("GpuCSVScan always enforces schemas")
    }

    if (dataSchema == null || dataSchema.isEmpty) {
      meta.willNotWorkOnGpu("GpuCSVScan requires a specified data schema")
    }

    if (parsedOptions.delimiter.length > 1) {
      meta.willNotWorkOnGpu("GpuCSVScan does not support multi-character delimiters")
    }

    if (parsedOptions.delimiter.codePointAt(0) > 127) {
      meta.willNotWorkOnGpu("GpuCSVScan does not support non-ASCII delimiters")
    }

    if (parsedOptions.quote > 127) {
      meta.willNotWorkOnGpu("GpuCSVScan does not support non-ASCII quote chars")
    }

    if (parsedOptions.comment > 127) {
      meta.willNotWorkOnGpu("GpuCSVScan does not support non-ASCII comment chars")
    }

    if (parsedOptions.escape != '\\') {
      meta.willNotWorkOnGpu("GpuCSVScan does not support modified escape chars")
    }

    if (parsedOptions.charToEscapeQuoteEscaping.isDefined) {
      meta.willNotWorkOnGpu("GPU CSV Parsing does not support charToEscapeQuoteEscaping")
    }

    if (StandardCharsets.UTF_8.name() != parsedOptions.charset &&
        StandardCharsets.US_ASCII.name() != parsedOptions.charset) {
      meta.willNotWorkOnGpu("GpuCSVScan only supports UTF8 encoded data")
    }

    // TODO parsedOptions.ignoreLeadingWhiteSpaceInRead cudf always does this, but not for strings
    // TODO parsedOptions.ignoreTrailingWhiteSpaceInRead cudf always does this, but not for strings
    // TODO parsedOptions.multiLine cudf always does this, but it is not the default and it is not
    //  consistent

    if (parsedOptions.lineSeparator.getOrElse("\n") != "\n") {
      meta.willNotWorkOnGpu("GpuCSVScan only supports \"\\n\" as a line separator")
    }

    if (parsedOptions.parseMode != PermissiveMode) {
      meta.willNotWorkOnGpu("GpuCSVScan only supports Permissive CSV parsing")
    }

    // TODO parsedOptions.nanValue This is here by default so we should support it, but cudf
    // make it null https://github.com/NVIDIA/spark-rapids/issues/125
    parsedOptions.positiveInf.toLowerCase() match {
      case "inf" | "+inf" | "infinity" | "+infinity" =>
      case _ =>
        meta.willNotWorkOnGpu(s"the positive infinity value '${parsedOptions.positiveInf}'" +
            s" is not supported'")
    }
    parsedOptions.negativeInf.toLowerCase() match {
      case "-inf" | "-infinity" =>
      case _ =>
        meta.willNotWorkOnGpu(s"the positive infinity value '${parsedOptions.positiveInf}'" +
            s" is not supported'")
    }
    // parsedOptions.maxCharsPerColumn does not impact the final output it is a performance
    // improvement if you know the maximum size

    // parsedOptions.maxColumns was originally a performance optimization but is not used any more

    val types = readSchema.map(_.dataType).toSet
    if (GpuOverrides.getTimeParserPolicy == LegacyTimeParserPolicy &&
        (types.contains(DateType) ||
        types.contains(TimestampType))) {
      // Spark's CSV parser will parse the string "2020-50-16" to the date 2024/02/16 when
      // timeParserPolicy is set to LEGACY mode and we would reject this as an invalid date
      // so we fall back to CPU
      meta.willNotWorkOnGpu(s"GpuCSVScan does not support timeParserPolicy=LEGACY")
    }

    if (types.contains(DateType)) {
      GpuTextBasedDateUtils.tagCudfFormat(meta,
        GpuCsvUtils.dateFormatInRead(parsedOptions), parseString = true)
    }

    if (types.contains(TimestampType)) {
      meta.checkTimeZoneId(parsedOptions.zoneId)
      GpuTextBasedDateUtils.tagCudfFormat(meta,
        GpuCsvUtils.timestampFormatInRead(parsedOptions), parseString = true)
    }
    // TODO parsedOptions.emptyValueInRead

    if (!meta.conf.isCsvFloatReadEnabled && types.contains(FloatType)) {
      meta.willNotWorkOnGpu("CSV reading is not 100% compatible when reading floats. " +
        s"To enable it please set ${RapidsConf.ENABLE_READ_CSV_FLOATS} to true.")
    }

    if (!meta.conf.isCsvDoubleReadEnabled && types.contains(DoubleType)) {
      meta.willNotWorkOnGpu("CSV reading is not 100% compatible when reading doubles. " +
        s"To enable it please set ${RapidsConf.ENABLE_READ_CSV_DOUBLES} to true.")
    }

    if (!meta.conf.isCsvDecimalReadEnabled && types.exists(_.isInstanceOf[DecimalType])) {
      meta.willNotWorkOnGpu("CSV reading is not 100% compatible when reading decimals. " +
        s"To enable it please set ${RapidsConf.ENABLE_READ_CSV_DECIMALS} to true.")
    }

    FileFormatChecks.tag(meta, readSchema, CsvFormatType, ReadFileOp)
  }
}

case class GpuCSVScan(
    sparkSession: SparkSession,
    fileIndex: PartitioningAwareFileIndex,
    dataSchema: StructType, // original schema passed in by the user (all the data)
    readDataSchema: StructType, // schema for data being read (including dropped columns)
    readPartitionSchema: StructType, // schema for the parts that come from the file path
    options: CaseInsensitiveStringMap,
    partitionFilters: Seq[Expression],
    dataFilters: Seq[Expression],
    maxReaderBatchSizeRows: Integer,
    maxReaderBatchSizeBytes: Long)
  extends TextBasedFileScan(sparkSession, options) with ScanWithMetrics {

  private lazy val parsedOptions: CSVOptions = new CSVOptions(
    options.asScala.toMap,
    columnPruning = sparkSession.sessionState.conf.csvColumnPruning,
    sparkSession.sessionState.conf.sessionLocalTimeZone,
    sparkSession.sessionState.conf.columnNameOfCorruptRecord)

  override def isSplitable(path: Path): Boolean = {
    CSVDataSource(parsedOptions).isSplitable && super.isSplitable(path)
  }

  override def getFileUnSplittableReason(path: Path): String = {
    assert(!isSplitable(path))
    if (!super.isSplitable(path)) {
      super.getFileUnSplittableReason(path)
    } else {
      "the csv datasource is set multiLine mode"
    }
  }

  override def createReaderFactory(): PartitionReaderFactory = {
    val caseSensitiveMap = options.asCaseSensitiveMap.asScala.toMap
    // Hadoop Configurations are case sensitive.
    val hadoopConf = sparkSession.sessionState.newHadoopConfWithOptions(caseSensitiveMap)
    val broadcastedConf = sparkSession.sparkContext.broadcast(
      new SerializableConfiguration(hadoopConf))

    GpuCSVPartitionReaderFactory(sparkSession.sessionState.conf, broadcastedConf,
      dataSchema, readDataSchema, readPartitionSchema, parsedOptions, maxReaderBatchSizeRows,
      maxReaderBatchSizeBytes, metrics, options.asScala.toMap)
  }

  // overrides nothing in 330
  def withFilters(
      partitionFilters: Seq[Expression], dataFilters: Seq[Expression]): FileScan =
    this.copy(partitionFilters = partitionFilters, dataFilters = dataFilters)

  override def equals(obj: Any): Boolean = obj match {
    case c: GpuCSVScan =>
      super.equals(c) && dataSchema == c.dataSchema && options == c.options &&
      maxReaderBatchSizeRows == c.maxReaderBatchSizeRows &&
      maxReaderBatchSizeBytes == c.maxReaderBatchSizeBytes
    case _ => false
  }

  override def hashCode(): Int = super.hashCode()
}

case class GpuCSVPartitionReaderFactory(
    sqlConf: SQLConf,
    broadcastedConf: Broadcast[SerializableConfiguration],
    dataSchema: StructType,
    readDataSchema: StructType,
    partitionSchema: StructType, // TODO need to filter these out, or support pulling them in.
                                 // These are values from the file name/path itself
    parsedOptions: CSVOptions,
    maxReaderBatchSizeRows: Integer,
    maxReaderBatchSizeBytes: Long,
    metrics: Map[String, GpuMetric],
    @transient params: Map[String, String]) extends ShimFilePartitionReaderFactory(params) {

  override def buildReader(partitionedFile: PartitionedFile): PartitionReader[InternalRow] = {
    throw new IllegalStateException("ROW BASED PARSING IS NOT SUPPORTED ON THE GPU...")
  }

  override def buildColumnarReader(partFile: PartitionedFile): PartitionReader[ColumnarBatch] = {
    val conf = broadcastedConf.value.value
    val reader = new PartitionReaderWithBytesRead(new CSVPartitionReader(conf, partFile, dataSchema,
      readDataSchema, parsedOptions, maxReaderBatchSizeRows, maxReaderBatchSizeBytes, metrics))
    ColumnarPartitionReaderWithPartitionValues.newReader(partFile, reader, partitionSchema)
  }
}

abstract class CSVPartitionReaderBase[BUFF <: LineBufferer, FACT <: LineBuffererFactory[BUFF]](
    conf: Configuration,
    partFile: PartitionedFile,
    dataSchema: StructType,
    readDataSchema: StructType,
    parsedOptions: CSVOptions,
    maxRowsPerChunk: Integer,
    maxBytesPerChunk: Long,
<<<<<<< HEAD
    execMetrics: Map[String, GpuMetric],
    bufferFactory: FACT) extends
    GpuTextBasedPartitionReader[BUFF, FACT](conf, partFile,
      dataSchema, readDataSchema, parsedOptions.lineSeparatorInRead, maxRowsPerChunk,
      maxBytesPerChunk, execMetrics, bufferFactory) {
=======
    execMetrics: Map[String, GpuMetric]) extends
  GpuTextBasedPartitionReader(conf, partFile, dataSchema, readDataSchema,
    parsedOptions.lineSeparatorInRead, maxRowsPerChunk, maxBytesPerChunk, execMetrics) {

  def buildCsvOptions(
      parsedOptions: CSVOptions,
      schema: StructType,
      hasHeader: Boolean): cudf.CSVOptions.Builder = {
    val builder = cudf.CSVOptions.builder()
    builder.withDelim(parsedOptions.delimiter.charAt(0))
    builder.hasHeader(hasHeader)
    // TODO parsedOptions.parseMode
    builder.withQuote(parsedOptions.quote)
    builder.withComment(parsedOptions.comment)
    builder.withNullValue(parsedOptions.nullValue)
    builder.includeColumn(schema.fields.map(_.name): _*)
    builder
  }

  /**
   * Read the host buffer to GPU table
   *
   * @param dataBuffer     host buffer to be read
   * @param dataSize       the size of host buffer
   * @param cudfSchema     the cudf schema of the data
   * @param readDataSchema the Spark schema describing what will be read
   * @param isFirstChunk   if it is the first chunk
   * @return table
   */
  override def readToTable(
      dataBuffer: HostMemoryBuffer,
      dataSize: Long,
      cudfSchema: Schema,
      readDataSchema: StructType,
      isFirstChunk: Boolean): Table = {
    val hasHeader = isFirstChunk && parsedOptions.headerFlag
    val csvOpts = buildCsvOptions(parsedOptions, readDataSchema, hasHeader)
    try {
      Table.readCSV(cudfSchema, csvOpts.build, dataBuffer, 0, dataSize)
    } catch {
      case e: Exception =>
        throw new IOException(s"Error when processing file [$partFile]", e)
    }
  }
>>>>>>> a409013c

  /**
   * File format short name used for logging and other things to uniquely identity
   * which file format is being used.
   *
   * @return the file format short name
   */
  override def getFileFormatShortName: String = "CSV"

  /**
   * CSV supports "true" and "false" (case-insensitive) as valid boolean values.
   */
  override def castStringToBool(input: ColumnVector): ColumnVector = {
    val lowerStripped = withResource(input.strip()) {
      _.lower()
    }

    val (isTrue, isValidBool) = withResource(lowerStripped) { _ =>
      val isTrueRes = withResource(Scalar.fromString(true.toString)) {
        lowerStripped.equalTo
      }
      val isValidBoolRes = closeOnExcept(isTrueRes) { _ =>
        withResource(ColumnVector.fromStrings(true.toString, false.toString)) {
          lowerStripped.contains
        }
      }
      (isTrueRes, isValidBoolRes)
    }
    withResource(Seq(isTrue, isValidBool)) { _ =>
      withResource(Scalar.fromNull(DType.BOOL8)) {
        isValidBool.ifElse(isTrue, _)
      }
    }
  }

  override def dateFormat: String = GpuCsvUtils.dateFormatInRead(parsedOptions)
  override def timestampFormat: String = GpuCsvUtils.timestampFormatInRead(parsedOptions)
}


class CSVPartitionReader(
    conf: Configuration,
    partFile: PartitionedFile,
    dataSchema: StructType,
    readDataSchema: StructType,
    parsedOptions: CSVOptions,
    maxRowsPerChunk: Integer,
    maxBytesPerChunk: Long,
    execMetrics: Map[String, GpuMetric]) extends
  CSVPartitionReaderBase[HostLineBufferer, HostLineBuffererFactory.type](conf, partFile,
    dataSchema, readDataSchema, parsedOptions, maxRowsPerChunk,
    maxBytesPerChunk, execMetrics, HostLineBuffererFactory) {

  def buildCsvOptions(
      parsedOptions: CSVOptions,
      schema: StructType,
      hasHeader: Boolean): cudf.CSVOptions.Builder = {
    val builder = cudf.CSVOptions.builder()
    builder.withDelim(parsedOptions.delimiter.charAt(0))
    builder.hasHeader(hasHeader)
    // TODO parsedOptions.parseMode
    builder.withQuote(parsedOptions.quote)
    builder.withComment(parsedOptions.comment)
    builder.withNullValue(parsedOptions.nullValue)
    builder.includeColumn(schema.fields.map(_.name): _*)
    builder
  }

  /**
   * Read the host buffer to GPU table
   *
   * @param dataBuffer     host buffer to be read
   * @param dataSize       the size of host buffer
   * @param cudfSchema     the cudf schema of the data
   * @param readDataSchema the Spark schema describing what will be read
   * @param isFirstChunk   if it is the first chunk
   * @return table
   */
  override def readToTable(
      dataBufferer: HostLineBufferer,
      cudfSchema: Schema,
      readDataSchema: StructType,
      isFirstChunk: Boolean): Table = {
    val hasHeader = isFirstChunk && parsedOptions.headerFlag
    val csvOpts = buildCsvOptions(parsedOptions, readDataSchema, hasHeader)
    val dataSize = dataBufferer.getLength
    withResource(dataBufferer.getBufferAndRelease) { dataBuffer =>
      Table.readCSV(cudfSchema, csvOpts.build, dataBuffer, 0, dataSize)
    }
  }
}<|MERGE_RESOLUTION|>--- conflicted
+++ resolved
@@ -289,16 +289,63 @@
     parsedOptions: CSVOptions,
     maxRowsPerChunk: Integer,
     maxBytesPerChunk: Long,
-<<<<<<< HEAD
     execMetrics: Map[String, GpuMetric],
     bufferFactory: FACT) extends
     GpuTextBasedPartitionReader[BUFF, FACT](conf, partFile,
       dataSchema, readDataSchema, parsedOptions.lineSeparatorInRead, maxRowsPerChunk,
       maxBytesPerChunk, execMetrics, bufferFactory) {
-=======
+
+  /**
+   * File format short name used for logging and other things to uniquely identity
+   * which file format is being used.
+   *
+   * @return the file format short name
+   */
+  override def getFileFormatShortName: String = "CSV"
+
+  /**
+   * CSV supports "true" and "false" (case-insensitive) as valid boolean values.
+   */
+  override def castStringToBool(input: ColumnVector): ColumnVector = {
+    val lowerStripped = withResource(input.strip()) {
+      _.lower()
+    }
+
+    val (isTrue, isValidBool) = withResource(lowerStripped) { _ =>
+      val isTrueRes = withResource(Scalar.fromString(true.toString)) {
+        lowerStripped.equalTo
+      }
+      val isValidBoolRes = closeOnExcept(isTrueRes) { _ =>
+        withResource(ColumnVector.fromStrings(true.toString, false.toString)) {
+          lowerStripped.contains
+        }
+      }
+      (isTrueRes, isValidBoolRes)
+    }
+    withResource(Seq(isTrue, isValidBool)) { _ =>
+      withResource(Scalar.fromNull(DType.BOOL8)) {
+        isValidBool.ifElse(isTrue, _)
+      }
+    }
+  }
+
+  override def dateFormat: String = GpuCsvUtils.dateFormatInRead(parsedOptions)
+  override def timestampFormat: String = GpuCsvUtils.timestampFormatInRead(parsedOptions)
+}
+
+
+class CSVPartitionReader(
+    conf: Configuration,
+    partFile: PartitionedFile,
+    dataSchema: StructType,
+    readDataSchema: StructType,
+    parsedOptions: CSVOptions,
+    maxRowsPerChunk: Integer,
+    maxBytesPerChunk: Long,
     execMetrics: Map[String, GpuMetric]) extends
-  GpuTextBasedPartitionReader(conf, partFile, dataSchema, readDataSchema,
-    parsedOptions.lineSeparatorInRead, maxRowsPerChunk, maxBytesPerChunk, execMetrics) {
+  CSVPartitionReaderBase[HostLineBufferer, HostLineBuffererFactory.type](conf, partFile,
+    dataSchema, readDataSchema, parsedOptions, maxRowsPerChunk,
+    maxBytesPerChunk, execMetrics, HostLineBuffererFactory) {
 
   def buildCsvOptions(
       parsedOptions: CSVOptions,
@@ -319,101 +366,6 @@
    * Read the host buffer to GPU table
    *
    * @param dataBuffer     host buffer to be read
-   * @param dataSize       the size of host buffer
-   * @param cudfSchema     the cudf schema of the data
-   * @param readDataSchema the Spark schema describing what will be read
-   * @param isFirstChunk   if it is the first chunk
-   * @return table
-   */
-  override def readToTable(
-      dataBuffer: HostMemoryBuffer,
-      dataSize: Long,
-      cudfSchema: Schema,
-      readDataSchema: StructType,
-      isFirstChunk: Boolean): Table = {
-    val hasHeader = isFirstChunk && parsedOptions.headerFlag
-    val csvOpts = buildCsvOptions(parsedOptions, readDataSchema, hasHeader)
-    try {
-      Table.readCSV(cudfSchema, csvOpts.build, dataBuffer, 0, dataSize)
-    } catch {
-      case e: Exception =>
-        throw new IOException(s"Error when processing file [$partFile]", e)
-    }
-  }
->>>>>>> a409013c
-
-  /**
-   * File format short name used for logging and other things to uniquely identity
-   * which file format is being used.
-   *
-   * @return the file format short name
-   */
-  override def getFileFormatShortName: String = "CSV"
-
-  /**
-   * CSV supports "true" and "false" (case-insensitive) as valid boolean values.
-   */
-  override def castStringToBool(input: ColumnVector): ColumnVector = {
-    val lowerStripped = withResource(input.strip()) {
-      _.lower()
-    }
-
-    val (isTrue, isValidBool) = withResource(lowerStripped) { _ =>
-      val isTrueRes = withResource(Scalar.fromString(true.toString)) {
-        lowerStripped.equalTo
-      }
-      val isValidBoolRes = closeOnExcept(isTrueRes) { _ =>
-        withResource(ColumnVector.fromStrings(true.toString, false.toString)) {
-          lowerStripped.contains
-        }
-      }
-      (isTrueRes, isValidBoolRes)
-    }
-    withResource(Seq(isTrue, isValidBool)) { _ =>
-      withResource(Scalar.fromNull(DType.BOOL8)) {
-        isValidBool.ifElse(isTrue, _)
-      }
-    }
-  }
-
-  override def dateFormat: String = GpuCsvUtils.dateFormatInRead(parsedOptions)
-  override def timestampFormat: String = GpuCsvUtils.timestampFormatInRead(parsedOptions)
-}
-
-
-class CSVPartitionReader(
-    conf: Configuration,
-    partFile: PartitionedFile,
-    dataSchema: StructType,
-    readDataSchema: StructType,
-    parsedOptions: CSVOptions,
-    maxRowsPerChunk: Integer,
-    maxBytesPerChunk: Long,
-    execMetrics: Map[String, GpuMetric]) extends
-  CSVPartitionReaderBase[HostLineBufferer, HostLineBuffererFactory.type](conf, partFile,
-    dataSchema, readDataSchema, parsedOptions, maxRowsPerChunk,
-    maxBytesPerChunk, execMetrics, HostLineBuffererFactory) {
-
-  def buildCsvOptions(
-      parsedOptions: CSVOptions,
-      schema: StructType,
-      hasHeader: Boolean): cudf.CSVOptions.Builder = {
-    val builder = cudf.CSVOptions.builder()
-    builder.withDelim(parsedOptions.delimiter.charAt(0))
-    builder.hasHeader(hasHeader)
-    // TODO parsedOptions.parseMode
-    builder.withQuote(parsedOptions.quote)
-    builder.withComment(parsedOptions.comment)
-    builder.withNullValue(parsedOptions.nullValue)
-    builder.includeColumn(schema.fields.map(_.name): _*)
-    builder
-  }
-
-  /**
-   * Read the host buffer to GPU table
-   *
-   * @param dataBuffer     host buffer to be read
-   * @param dataSize       the size of host buffer
    * @param cudfSchema     the cudf schema of the data
    * @param readDataSchema the Spark schema describing what will be read
    * @param isFirstChunk   if it is the first chunk
@@ -427,8 +379,13 @@
     val hasHeader = isFirstChunk && parsedOptions.headerFlag
     val csvOpts = buildCsvOptions(parsedOptions, readDataSchema, hasHeader)
     val dataSize = dataBufferer.getLength
-    withResource(dataBufferer.getBufferAndRelease) { dataBuffer =>
-      Table.readCSV(cudfSchema, csvOpts.build, dataBuffer, 0, dataSize)
+    try {
+      withResource(dataBufferer.getBufferAndRelease) { dataBuffer =>
+        Table.readCSV(cudfSchema, csvOpts.build, dataBuffer, 0, dataSize)
+      }
+    } catch {
+      case e: Exception =>
+        throw new IOException(s"Error when processing file [$partFile]", e)
     }
   }
 }