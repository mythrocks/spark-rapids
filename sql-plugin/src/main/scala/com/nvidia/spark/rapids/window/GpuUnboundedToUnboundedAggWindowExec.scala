--- conflicted
+++ resolved
@@ -27,6 +27,7 @@
 import org.apache.spark.rdd.RDD
 import org.apache.spark.sql.catalyst.expressions.{Attribute, AttributeReference, Expression, NamedExpression, SortOrder}
 import org.apache.spark.sql.execution.SparkPlan
+import org.apache.spark.sql.types.DataType
 import org.apache.spark.sql.rapids.aggregate.{GpuAggregateExpression, GpuAggregateFunction, GpuCount}
 import org.apache.spark.sql.vectorized.ColumnarBatch
 
@@ -35,20 +36,13 @@
 // The data as needed. Instead we are going to decompose the problem into multiple iterators that
 // feed into each other.
 // The first pass iterator will take in a batch of data and produce one or more aggregated result
-<<<<<<< HEAD
-// pairs that include the original input data with them.
-
-case class AggResult(inputData: SpillableColumnarBatch,
-                     aggResult: SpillableColumnarBatch) extends AutoCloseable {
-=======
 // pairs that include the ridealong columns with the aggregation results for that batch.
 // Note that it is assumed that the aggregation was done as a sort based aggregation, so
 // the ridealong columns and the aggregation result should both be sorted by the partition by
 // columns.  Also the aggregation result must have a count column so it can be expanded using
 // repeat to get back to the size of the ridealong columns.
 case class FirstPassAggResult(rideAlongColumns: SpillableColumnarBatch,
-    aggResult: SpillableColumnarBatch) extends AutoCloseable {
->>>>>>> 6325cf20
+                              aggResult: SpillableColumnarBatch) extends AutoCloseable {
   override def close(): Unit = {
     rideAlongColumns.close()
     aggResult.close()
@@ -62,7 +56,6 @@
   private var subIterator: Option[Iterator[FirstPassAggResult]] = None
   override def hasNext: Boolean = subIterator.exists(_.hasNext) || input.hasNext
 
-<<<<<<< HEAD
   private val groupingColumnTypes = boundStages.boundPartitionSpec.map{_.dataType}
   private val groupColumnOrdinals = boundStages.boundPartitionSpec.map {
     case GpuBoundReference(ordinal, _, _) => ordinal
@@ -85,6 +78,13 @@
 
   private def getSpillableInputBatch(): SpillableColumnarBatch = {
     SpillableColumnarBatch(input.next, SpillPriorities.ACTIVE_BATCHING_PRIORITY)
+  }
+
+  private def toSpillableBatch(cb: ColumnarBatch): SpillableColumnarBatch = {
+    SpillableColumnarBatch(cb, SpillPriorities.ACTIVE_BATCHING_PRIORITY)
+  }
+  private def toSpillableBatch(table: cudf.Table, types: Seq[DataType]): SpillableColumnarBatch = {
+    toSpillableBatch(GpuColumnVector.from(table, types.toArray))
   }
 
   private def upscaleCountResults(unfixed: cudf.Table): cudf.Table = {
@@ -118,10 +118,7 @@
     }
   }
 
-  override def next(): AggResult = {
-=======
   override def next(): FirstPassAggResult = {
->>>>>>> 6325cf20
     if (!hasNext) {
       throw new NoSuchElementException()
     }
@@ -135,12 +132,10 @@
           println("aggInputOrdinals size: " + aggInputOrdinals.size)
           GpuColumnVector.debug("CALEB: Input: ", cb)
           val aggResultTable = groupByAggregate(cb)
-
-          AggResult(scb.incRefCount(),
-                    SpillableColumnarBatch(
-                      GpuColumnVector.from(aggResultTable, outputTypes.toArray),
-                      SpillPriorities.ACTIVE_BATCHING_PRIORITY))
-//           throw new IllegalStateException("TODO: Do the agg!!!")
+          val rideAlongColumns = GpuProjectExec.project(cb, boundStages.boundRideAlong)
+
+          FirstPassAggResult(toSpillableBatch(rideAlongColumns),
+                             toSpillableBatch(aggResultTable, outputTypes))
         }
       }
       val result = currIter.next()
@@ -166,13 +161,8 @@
     boundStages: GpuUnboundedToUnboundedAggStages,
     opTime: GpuMetric) extends Iterator[SecondPassAggResult] {
   // input data where we don't know if the results are done yet
-<<<<<<< HEAD
-  // TODO: This is the ride-along.
-  private val inputDataPendingCompletion = new util.LinkedList[SpillableColumnarBatch]()
-=======
   // TODO this should probably be a var once we start using it
   private val rideAlongColumnsPendingCompletion = new util.LinkedList[SpillableColumnarBatch]()
->>>>>>> 6325cf20
   // Agg results where the input keys are not fully complete yet. They will need to be combined
   // together before being returned.
   // TODO this should be uncommented once we start using it
@@ -330,15 +320,10 @@
  * followed by an expand/join.
  */
 object GpuUnboundedToUnboundedAggWindowIterator {
-<<<<<<< HEAD
 
   private def rideAlongProjection(windowOps: Seq[NamedExpression],
                                   childOutput: Seq[Attribute])
   : (Seq[Attribute], Seq[GpuExpression]) = {
-=======
-  def rideAlongProjection(windowOps: Seq[NamedExpression],
-      childOutput: Seq[Attribute]): (Seq[Attribute], Seq[GpuExpression]) = {
->>>>>>> 6325cf20
     val rideAlong = windowOps.filter {
       case GpuAlias(_: AttributeReference, _) | _: AttributeReference => true
       case _ => false
@@ -348,15 +333,9 @@
     (rideAlongOutput, boundRideAlong)
   }
 
-<<<<<<< HEAD
   private def tmpAggregationOps(windowOps: Seq[NamedExpression],
                                 childOutput: Seq[Attribute])
   : (Seq[Attribute], Seq[GpuExpression]) = {
-=======
-
-  def tmpAggregationOps(windowOps: Seq[NamedExpression],
-      childOutput: Seq[Attribute]): (Seq[Attribute], Seq[GpuExpression]) = {
->>>>>>> 6325cf20
     //  TODO I don't know what this is really going to look like. I am just doing an approximation
     //    here so I can get the output of the aggregations after everything is done for the
     //    repeat. Please fill this in/split it apart, whatever to make it work for you
@@ -391,13 +370,8 @@
     (aggregationsOutput, boundAggregations)
   }
 
-<<<<<<< HEAD
   private def repeatOps(aggregationsOutput: Seq[Attribute])
     : (GpuExpression, Seq[Attribute], Seq[GpuExpression]) = {
-=======
-  def repeatOps(
-      aggregationsOutput: Seq[Attribute]): (GpuExpression, Seq[Attribute], Seq[GpuExpression]) = {
->>>>>>> 6325cf20
     // It is assumed that the last aggregation column is a count that we will use for repeat
     // If that ever changes, this code needs to be updated.
     val aggOutputExpressions = aggregationsOutput.map { attr =>
